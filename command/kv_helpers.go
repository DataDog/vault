--- conflicted
+++ resolved
@@ -41,15 +41,12 @@
 }
 
 func kvPreflightVersionRequest(client *api.Client, path string) (string, int, error) {
-<<<<<<< HEAD
-=======
 	// We don't want to use a wrapping call here so save any custom value and
 	// restore after
 	currentWrappingLookupFunc := client.CurrentWrappingLookupFunc()
 	client.SetWrappingLookupFunc(nil)
 	defer client.SetWrappingLookupFunc(currentWrappingLookupFunc)
 
->>>>>>> 3ee0802e
 	r := client.NewRequest("GET", "/v1/sys/internal/ui/mounts/"+path)
 	resp, err := client.RawRequest(r)
 	if resp != nil {
