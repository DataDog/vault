--- conflicted
+++ resolved
@@ -23,10 +23,7 @@
 	"github.com/hashicorp/vault/helper/compressutil"
 	"github.com/hashicorp/vault/helper/consts"
 	"github.com/hashicorp/vault/helper/identity"
-<<<<<<< HEAD
-=======
 	"github.com/hashicorp/vault/helper/jsonutil"
->>>>>>> 3ee0802e
 	"github.com/hashicorp/vault/helper/parseutil"
 	"github.com/hashicorp/vault/helper/strutil"
 	"github.com/hashicorp/vault/helper/wrapping"
@@ -3428,7 +3425,6 @@
 		if v == nil {
 			return false
 		}
-<<<<<<< HEAD
 
 		perms := v.(*ACLPermissions)
 
@@ -3450,29 +3446,6 @@
 		return false
 	}
 
-=======
-
-		perms := v.(*ACLPermissions)
-
-		switch {
-		case perms.CapabilitiesBitmap&DenyCapabilityInt > 0:
-			return false
-
-		case perms.CapabilitiesBitmap&CreateCapabilityInt > 0,
-			perms.CapabilitiesBitmap&DeleteCapabilityInt > 0,
-			perms.CapabilitiesBitmap&ListCapabilityInt > 0,
-			perms.CapabilitiesBitmap&ReadCapabilityInt > 0,
-			perms.CapabilitiesBitmap&SudoCapabilityInt > 0,
-			perms.CapabilitiesBitmap&UpdateCapabilityInt > 0:
-
-			aclCapabilitiesGiven = true
-			return true
-		}
-
-		return false
-	}
-
->>>>>>> 3ee0802e
 	acl.exactRules.WalkPrefix(path, walkFn)
 	if !aclCapabilitiesGiven {
 		acl.globRules.WalkPrefix(path, walkFn)
@@ -3565,20 +3538,13 @@
 	}
 	path = sanitizeMountPath(path)
 
-<<<<<<< HEAD
-=======
 	errResp := logical.ErrorResponse(fmt.Sprintf("Preflight capability check returned 403, please ensure client's policies grant access to path \"%s\"", path))
 
->>>>>>> 3ee0802e
 	me := b.Core.router.MatchingMountEntry(path)
 	if me == nil {
 		// Return a permission denied error here so this path cannot be used to
 		// brute force a list of mounts.
-<<<<<<< HEAD
-		return nil, logical.ErrPermissionDenied
-=======
 		return errResp, logical.ErrPermissionDenied
->>>>>>> 3ee0802e
 	}
 
 	resp := &logical.Response{
@@ -3592,19 +3558,11 @@
 		return nil, err
 	}
 	if entity != nil && entity.Disabled {
-<<<<<<< HEAD
-		return nil, logical.ErrPermissionDenied
-	}
-
-	if !hasMountAccess(acl, me.Path) {
-		return nil, logical.ErrPermissionDenied
-=======
 		return errResp, logical.ErrPermissionDenied
 	}
 
 	if !hasMountAccess(acl, me.Path) {
 		return errResp, logical.ErrPermissionDenied
->>>>>>> 3ee0802e
 	}
 
 	return resp, nil
@@ -4323,11 +4281,7 @@
 		"This function can be used to generate high-entropy random bytes.",
 	},
 	"listing_visibility": {
-<<<<<<< HEAD
-		"Determines the visibility of the mount in the UI-specific listing endpoint.",
-=======
 		"Determines the visibility of the mount in the UI-specific listing endpoint. Accepted value are 'unauth' and ''.",
->>>>>>> 3ee0802e
 		"",
 	},
 	"passthrough_request_headers": {
