package vault

import (
	"context"
	"encoding/json"
	"errors"
	"fmt"
	"sync"
	"sync/atomic"

	"regexp"
	"strings"
	"time"

	"github.com/hashicorp/errwrap"
	log "github.com/hashicorp/go-hclog"
	sockaddr "github.com/hashicorp/go-sockaddr"

	"github.com/armon/go-metrics"
	"github.com/hashicorp/go-multierror"
	"github.com/hashicorp/go-uuid"
	"github.com/hashicorp/vault/helper/consts"
	"github.com/hashicorp/vault/helper/identity"
	"github.com/hashicorp/vault/helper/jsonutil"
	"github.com/hashicorp/vault/helper/locksutil"
	"github.com/hashicorp/vault/helper/parseutil"
	"github.com/hashicorp/vault/helper/policyutil"
	"github.com/hashicorp/vault/helper/salt"
	"github.com/hashicorp/vault/helper/strutil"
	"github.com/hashicorp/vault/logical"
	"github.com/hashicorp/vault/logical/framework"
	"github.com/mitchellh/mapstructure"
)

const (
	// lookupPrefix is the prefix used to store tokens for their
	// primary ID based index
	lookupPrefix = "id/"

	// accessorPrefix is the prefix used to store the index from
	// Accessor to Token ID
	accessorPrefix = "accessor/"

	// parentPrefix is the prefix used to store tokens for their
	// secondar parent based index
	parentPrefix = "parent/"

	// tokenSubPath is the sub-path used for the token store
	// view. This is nested under the system view.
	tokenSubPath = "token/"

	// rolesPrefix is the prefix used to store role information
	rolesPrefix = "roles/"

	// tokenRevocationPending indicates that the token should not be used
	// again. If this is encountered during an existing request flow, it means
	// that the token is but is currently fulfilling its final use; after this
	// request it will not be able to be looked up as being valid.
	tokenRevocationPending = -1
)

var (
	// displayNameSanitize is used to sanitize a display name given to a token.
	displayNameSanitize = regexp.MustCompile("[^a-zA-Z0-9-]")

	// pathSuffixSanitize is used to ensure a path suffix in a role is valid.
	pathSuffixSanitize = regexp.MustCompile("\\w[\\w-.]+\\w")

	destroyCubbyhole = func(ctx context.Context, ts *TokenStore, saltedID string) error {
		if ts.cubbyholeBackend == nil {
			// Should only ever happen in testing
			return nil
		}
		return ts.cubbyholeBackend.revoke(ctx, salt.SaltID(ts.cubbyholeBackend.saltUUID, saltedID, salt.SHA1Hash))
	}
)

// LookupToken returns the properties of the token from the token store. This
// is particularly useful to fetch the accessor of the client token and get it
// populated in the logical request along with the client token. The accessor
// of the client token can get audit logged.
func (c *Core) LookupToken(token string) (*TokenEntry, error) {
	if token == "" {
		return nil, fmt.Errorf("missing client token")
	}

	c.stateLock.RLock()
	defer c.stateLock.RUnlock()
	if c.sealed {
		return nil, consts.ErrSealed
	}
	if c.standby {
		return nil, consts.ErrStandby
	}

	// Many tests don't have a token store running
	if c.tokenStore == nil {
		return nil, nil
	}

	return c.tokenStore.Lookup(c.activeContext, token)
}

// TokenStore is used to manage client tokens. Tokens are used for
// clients to authenticate, and each token is mapped to an applicable
// set of policy which is used for authorization.
type TokenStore struct {
	*framework.Backend

	view *BarrierView

	expiration *ExpirationManager

	cubbyholeBackend *CubbyholeBackend

	policyLookupFunc func(string) (*Policy, error)

	tokenLocks []*locksutil.LockEntry

	// tokenPendingDeletion stores tokens that are being revoked. If the token is
	// not in the map, it means that there's no deletion in progress. If the value
	// is true it means deletion is in progress, and if false it means deletion
	// failed. Revocation needs to handle these states accordingly.
	tokensPendingDeletion *sync.Map

	cubbyholeDestroyer func(context.Context, *TokenStore, string) error

	logger log.Logger

	saltLock sync.RWMutex
	salt     *salt.Salt

	tidyLock int64

	identityPoliciesDeriverFunc func(string) (*identity.Entity, []string, error)
}

// NewTokenStore is used to construct a token store that is
// backed by the given barrier view.
func NewTokenStore(ctx context.Context, logger log.Logger, c *Core, config *logical.BackendConfig) (*TokenStore, error) {
	// Create a sub-view
	view := c.systemBarrierView.SubView(tokenSubPath)

	// Initialize the store
	t := &TokenStore{
		view:                        view,
		cubbyholeDestroyer:          destroyCubbyhole,
		logger:                      logger,
		tokenLocks:                  locksutil.CreateLocks(),
<<<<<<< HEAD
=======
		tokensPendingDeletion:       &sync.Map{},
>>>>>>> 3ee0802e
		saltLock:                    sync.RWMutex{},
		identityPoliciesDeriverFunc: c.fetchEntityAndDerivedPolicies,
	}

	if c.policyStore != nil {
		t.policyLookupFunc = func(name string) (*Policy, error) {
			return c.policyStore.GetPolicy(ctx, name, PolicyTypeToken)
		}
	}

	// Setup the framework endpoints
	t.Backend = &framework.Backend{
		AuthRenew: t.authRenew,

		PathsSpecial: &logical.Paths{
			Root: []string{
				"revoke-orphan/*",
				"accessors*",
			},

			// Most token store items are local since tokens are local, but a
			// notable exception is roles
			LocalStorage: []string{
				lookupPrefix,
				accessorPrefix,
				parentPrefix,
				salt.DefaultLocation,
			},
		},

		Paths: []*framework.Path{
			&framework.Path{
				Pattern: "roles/?$",

				Callbacks: map[logical.Operation]framework.OperationFunc{
					logical.ListOperation: t.tokenStoreRoleList,
				},

				HelpSynopsis:    tokenListRolesHelp,
				HelpDescription: tokenListRolesHelp,
			},

			&framework.Path{
				Pattern: "accessors/$",

				Callbacks: map[logical.Operation]framework.OperationFunc{
					logical.ListOperation: t.tokenStoreAccessorList,
				},

				HelpSynopsis:    tokenListAccessorsHelp,
				HelpDescription: tokenListAccessorsHelp,
			},

			&framework.Path{
				Pattern: "roles/" + framework.GenericNameRegex("role_name"),
				Fields: map[string]*framework.FieldSchema{
					"role_name": &framework.FieldSchema{
						Type:        framework.TypeString,
						Description: "Name of the role",
					},

					"allowed_policies": &framework.FieldSchema{
						Type:        framework.TypeCommaStringSlice,
						Description: tokenAllowedPoliciesHelp,
					},

					"disallowed_policies": &framework.FieldSchema{
						Type:        framework.TypeCommaStringSlice,
						Description: tokenDisallowedPoliciesHelp,
					},

					"orphan": &framework.FieldSchema{
						Type:        framework.TypeBool,
						Default:     false,
						Description: tokenOrphanHelp,
					},

					"period": &framework.FieldSchema{
						Type:        framework.TypeDurationSecond,
						Default:     0,
						Description: tokenPeriodHelp,
					},

					"path_suffix": &framework.FieldSchema{
						Type:        framework.TypeString,
						Default:     "",
						Description: tokenPathSuffixHelp + pathSuffixSanitize.String(),
					},

					"explicit_max_ttl": &framework.FieldSchema{
						Type:        framework.TypeDurationSecond,
						Default:     0,
						Description: tokenExplicitMaxTTLHelp,
					},

					"renewable": &framework.FieldSchema{
						Type:        framework.TypeBool,
						Default:     true,
						Description: tokenRenewableHelp,
					},

					"bound_cidrs": &framework.FieldSchema{
						Type:        framework.TypeCommaStringSlice,
						Description: `Comma separated string or JSON list of CIDR blocks. If set, specifies the blocks of IP addresses which are allowed to use the generated token.`,
					},
				},

				Callbacks: map[logical.Operation]framework.OperationFunc{
					logical.ReadOperation:   t.tokenStoreRoleRead,
					logical.CreateOperation: t.tokenStoreRoleCreateUpdate,
					logical.UpdateOperation: t.tokenStoreRoleCreateUpdate,
					logical.DeleteOperation: t.tokenStoreRoleDelete,
				},

				ExistenceCheck: t.tokenStoreRoleExistenceCheck,

				HelpSynopsis:    tokenPathRolesHelp,
				HelpDescription: tokenPathRolesHelp,
			},

			&framework.Path{
				Pattern: "create-orphan$",

				Callbacks: map[logical.Operation]framework.OperationFunc{
					logical.UpdateOperation: t.handleCreateOrphan,
				},

				HelpSynopsis:    strings.TrimSpace(tokenCreateOrphanHelp),
				HelpDescription: strings.TrimSpace(tokenCreateOrphanHelp),
			},

			&framework.Path{
				Pattern: "create/" + framework.GenericNameRegex("role_name"),

				Fields: map[string]*framework.FieldSchema{
					"role_name": &framework.FieldSchema{
						Type:        framework.TypeString,
						Description: "Name of the role",
					},
				},

				Callbacks: map[logical.Operation]framework.OperationFunc{
					logical.UpdateOperation: t.handleCreateAgainstRole,
				},

				HelpSynopsis:    strings.TrimSpace(tokenCreateRoleHelp),
				HelpDescription: strings.TrimSpace(tokenCreateRoleHelp),
			},

			&framework.Path{
				Pattern: "create$",

				Callbacks: map[logical.Operation]framework.OperationFunc{
					logical.UpdateOperation: t.handleCreate,
				},

				HelpSynopsis:    strings.TrimSpace(tokenCreateHelp),
				HelpDescription: strings.TrimSpace(tokenCreateHelp),
			},

			&framework.Path{
				Pattern: "lookup" + framework.OptionalParamRegex("urltoken"),

				Fields: map[string]*framework.FieldSchema{
					"urltoken": &framework.FieldSchema{
						Type:        framework.TypeString,
						Description: "DEPRECATED: Token to lookup (URL parameter). Do not use this; use the POST version instead with the token in the body.",
					},
					"token": &framework.FieldSchema{
						Type:        framework.TypeString,
						Description: "Token to lookup (POST request body)",
					},
				},

				Callbacks: map[logical.Operation]framework.OperationFunc{
					logical.ReadOperation:   t.handleLookup,
					logical.UpdateOperation: t.handleLookup,
				},

				HelpSynopsis:    strings.TrimSpace(tokenLookupHelp),
				HelpDescription: strings.TrimSpace(tokenLookupHelp),
			},

			&framework.Path{
				Pattern: "lookup-accessor" + framework.OptionalParamRegex("urlaccessor"),

				Fields: map[string]*framework.FieldSchema{
					"urlaccessor": &framework.FieldSchema{
						Type:        framework.TypeString,
						Description: "DEPRECATED: Accessor of the token to lookup (URL parameter). Do not use this; use the POST version instead with the accessor in the body.",
					},
					"accessor": &framework.FieldSchema{
						Type:        framework.TypeString,
						Description: "Accessor of the token to look up (request body)",
					},
				},

				Callbacks: map[logical.Operation]framework.OperationFunc{
					logical.UpdateOperation: t.handleUpdateLookupAccessor,
				},

				HelpSynopsis:    strings.TrimSpace(tokenLookupAccessorHelp),
				HelpDescription: strings.TrimSpace(tokenLookupAccessorHelp),
			},

			&framework.Path{
				Pattern: "lookup-self$",

				Fields: map[string]*framework.FieldSchema{
					"token": &framework.FieldSchema{
						Type:        framework.TypeString,
						Description: "Token to look up (unused, does not need to be set)",
					},
				},

				Callbacks: map[logical.Operation]framework.OperationFunc{
					logical.UpdateOperation: t.handleLookupSelf,
					logical.ReadOperation:   t.handleLookupSelf,
				},

				HelpSynopsis:    strings.TrimSpace(tokenLookupHelp),
				HelpDescription: strings.TrimSpace(tokenLookupHelp),
			},

			&framework.Path{
				Pattern: "revoke-accessor" + framework.OptionalParamRegex("urlaccessor"),

				Fields: map[string]*framework.FieldSchema{
					"urlaccessor": &framework.FieldSchema{
						Type:        framework.TypeString,
						Description: "DEPRECATED: Accessor of the token to revoke (URL parameter). Do not use this; use the POST version instead with the accessor in the body.",
					},
					"accessor": &framework.FieldSchema{
						Type:        framework.TypeString,
						Description: "Accessor of the token (request body)",
					},
				},

				Callbacks: map[logical.Operation]framework.OperationFunc{
					logical.UpdateOperation: t.handleUpdateRevokeAccessor,
				},

				HelpSynopsis:    strings.TrimSpace(tokenRevokeAccessorHelp),
				HelpDescription: strings.TrimSpace(tokenRevokeAccessorHelp),
			},

			&framework.Path{
				Pattern: "revoke-self$",

				Callbacks: map[logical.Operation]framework.OperationFunc{
					logical.UpdateOperation: t.handleRevokeSelf,
				},

				HelpSynopsis:    strings.TrimSpace(tokenRevokeSelfHelp),
				HelpDescription: strings.TrimSpace(tokenRevokeSelfHelp),
			},

			&framework.Path{
				Pattern: "revoke" + framework.OptionalParamRegex("urltoken"),

				Fields: map[string]*framework.FieldSchema{
					"urltoken": &framework.FieldSchema{
						Type:        framework.TypeString,
						Description: "DEPRECATED: Token to revoke (URL parameter). Do not use this; use the POST version instead with the token in the body.",
					},
					"token": &framework.FieldSchema{
						Type:        framework.TypeString,
						Description: "Token to revoke (request body)",
					},
				},

				Callbacks: map[logical.Operation]framework.OperationFunc{
					logical.UpdateOperation: t.handleRevokeTree,
				},

				HelpSynopsis:    strings.TrimSpace(tokenRevokeHelp),
				HelpDescription: strings.TrimSpace(tokenRevokeHelp),
			},

			&framework.Path{
				Pattern: "revoke-orphan" + framework.OptionalParamRegex("urltoken"),

				Fields: map[string]*framework.FieldSchema{
					"urltoken": &framework.FieldSchema{
						Type:        framework.TypeString,
						Description: "DEPRECATED: Token to revoke (URL parameter). Do not use this; use the POST version instead with the token in the body.",
					},
					"token": &framework.FieldSchema{
						Type:        framework.TypeString,
						Description: "Token to revoke (request body)",
					},
				},

				Callbacks: map[logical.Operation]framework.OperationFunc{
					logical.UpdateOperation: t.handleRevokeOrphan,
				},

				HelpSynopsis:    strings.TrimSpace(tokenRevokeOrphanHelp),
				HelpDescription: strings.TrimSpace(tokenRevokeOrphanHelp),
			},

			&framework.Path{
				Pattern: "renew-self$",

				Fields: map[string]*framework.FieldSchema{
					"token": &framework.FieldSchema{
						Type:        framework.TypeString,
						Description: "Token to renew (unused, does not need to be set)",
					},
					"increment": &framework.FieldSchema{
						Type:        framework.TypeDurationSecond,
						Default:     0,
						Description: "The desired increment in seconds to the token expiration",
					},
				},

				Callbacks: map[logical.Operation]framework.OperationFunc{
					logical.UpdateOperation: t.handleRenewSelf,
				},

				HelpSynopsis:    strings.TrimSpace(tokenRenewSelfHelp),
				HelpDescription: strings.TrimSpace(tokenRenewSelfHelp),
			},

			&framework.Path{
				Pattern: "renew" + framework.OptionalParamRegex("urltoken"),

				Fields: map[string]*framework.FieldSchema{
					"urltoken": &framework.FieldSchema{
						Type:        framework.TypeString,
						Description: "DEPRECATED: Token to renew (URL parameter). Do not use this; use the POST version instead with the token in the body.",
					},
					"token": &framework.FieldSchema{
						Type:        framework.TypeString,
						Description: "Token to renew (request body)",
					},
					"increment": &framework.FieldSchema{
						Type:        framework.TypeDurationSecond,
						Default:     0,
						Description: "The desired increment in seconds to the token expiration",
					},
				},

				Callbacks: map[logical.Operation]framework.OperationFunc{
					logical.UpdateOperation: t.handleRenew,
				},

				HelpSynopsis:    strings.TrimSpace(tokenRenewHelp),
				HelpDescription: strings.TrimSpace(tokenRenewHelp),
			},

			&framework.Path{
				Pattern: "tidy$",

				Callbacks: map[logical.Operation]framework.OperationFunc{
					logical.UpdateOperation: t.handleTidy,
				},

				HelpSynopsis:    strings.TrimSpace(tokenTidyHelp),
				HelpDescription: strings.TrimSpace(tokenTidyDesc),
			},
		},
	}

	t.Backend.Setup(ctx, config)

	return t, nil
}

func (ts *TokenStore) Invalidate(ctx context.Context, key string) {
	//ts.logger.Debug("invalidating key", "key", key)

	switch key {
	case tokenSubPath + salt.DefaultLocation:
		ts.saltLock.Lock()
		ts.salt = nil
		ts.saltLock.Unlock()
	}
}

func (ts *TokenStore) Salt(ctx context.Context) (*salt.Salt, error) {
	ts.saltLock.RLock()
	if ts.salt != nil {
		defer ts.saltLock.RUnlock()
		return ts.salt, nil
	}
	ts.saltLock.RUnlock()
	ts.saltLock.Lock()
	defer ts.saltLock.Unlock()
	if ts.salt != nil {
		return ts.salt, nil
	}
	salt, err := salt.NewSalt(ctx, ts.view, &salt.Config{
		HashFunc: salt.SHA1Hash,
		Location: salt.DefaultLocation,
	})
	if err != nil {
		return nil, err
	}
	ts.salt = salt
	return salt, nil
}

// TokenEntry is used to represent a given token
type TokenEntry struct {
	// ID of this entry, generally a random UUID
	ID string `json:"id" mapstructure:"id" structs:"id" sentinel:""`

	// Accessor for this token, a random UUID
	Accessor string `json:"accessor" mapstructure:"accessor" structs:"accessor" sentinel:""`

	// Parent token, used for revocation trees
	Parent string `json:"parent" mapstructure:"parent" structs:"parent" sentinel:""`

	// Which named policies should be used
	Policies []string `json:"policies" mapstructure:"policies" structs:"policies"`

	// Used for audit trails, this is something like "auth/user/login"
	Path string `json:"path" mapstructure:"path" structs:"path"`

	// Used for auditing. This could include things like "source", "user", "ip"
	Meta map[string]string `json:"meta" mapstructure:"meta" structs:"meta" sentinel:"meta"`

	// Used for operators to be able to associate with the source
	DisplayName string `json:"display_name" mapstructure:"display_name" structs:"display_name"`

	// Used to restrict the number of uses (zero is unlimited). This is to
	// support one-time-tokens (generalized). There are a few special values:
	// if it's -1 it has run through its use counts and is executing its final
	// use; if it's -2 it is tainted, which means revocation is currently
	// running on it; and if it's -3 it's also tainted but revocation
	// previously ran and failed, so this hints the tidy function to try it
	// again.
	NumUses int `json:"num_uses" mapstructure:"num_uses" structs:"num_uses"`

	// Time of token creation
	CreationTime int64 `json:"creation_time" mapstructure:"creation_time" structs:"creation_time" sentinel:""`

	// Duration set when token was created
	TTL time.Duration `json:"ttl" mapstructure:"ttl" structs:"ttl" sentinel:""`

	// Explicit maximum TTL on the token
	ExplicitMaxTTL time.Duration `json:"explicit_max_ttl" mapstructure:"explicit_max_ttl" structs:"explicit_max_ttl" sentinel:""`

	// If set, the role that was used for parameters at creation time
	Role string `json:"role" mapstructure:"role" structs:"role"`

	// If set, the period of the token. This is only used when created directly
	// through the create endpoint; periods managed by roles or other auth
	// backends are subject to those renewal rules.
	Period time.Duration `json:"period" mapstructure:"period" structs:"period" sentinel:""`

	// These are the deprecated fields
	DisplayNameDeprecated    string        `json:"DisplayName" mapstructure:"DisplayName" structs:"DisplayName" sentinel:""`
	NumUsesDeprecated        int           `json:"NumUses" mapstructure:"NumUses" structs:"NumUses" sentinel:""`
	CreationTimeDeprecated   int64         `json:"CreationTime" mapstructure:"CreationTime" structs:"CreationTime" sentinel:""`
	ExplicitMaxTTLDeprecated time.Duration `json:"ExplicitMaxTTL" mapstructure:"ExplicitMaxTTL" structs:"ExplicitMaxTTL" sentinel:""`

	EntityID string `json:"entity_id" mapstructure:"entity_id" structs:"entity_id"`

	// The set of CIDRs that this token can be used with
	BoundCIDRs []*sockaddr.SockAddrMarshaler `json:"bound_cidrs"`
}

func (te *TokenEntry) SentinelGet(key string) (interface{}, error) {
	if te == nil {
		return nil, nil
	}
	switch key {
	case "period":
		return te.Period, nil

	case "period_seconds":
		return int64(te.Period.Seconds()), nil

	case "explicit_max_ttl":
		return te.ExplicitMaxTTL, nil

	case "explicit_max_ttl_seconds":
		return int64(te.ExplicitMaxTTL.Seconds()), nil

	case "creation_ttl":
		return te.TTL, nil

	case "creation_ttl_seconds":
		return int64(te.TTL.Seconds()), nil

	case "creation_time":
		return time.Unix(te.CreationTime, 0).Format(time.RFC3339Nano), nil

	case "creation_time_unix":
		return time.Unix(te.CreationTime, 0), nil

	case "meta", "metadata":
		return te.Meta, nil
	}

	return nil, nil
}

func (te *TokenEntry) SentinelKeys() []string {
	return []string{
		"period",
		"period_seconds",
		"explicit_max_ttl",
		"explicit_max_ttl_seconds",
		"creation_ttl",
		"creation_ttl_seconds",
		"creation_time",
		"creation_time_unix",
		"meta",
		"metadata",
	}
}

// tsRoleEntry contains token store role information
type tsRoleEntry struct {
	// The name of the role. Embedded so it can be used for pathing
	Name string `json:"name" mapstructure:"name" structs:"name"`

	// The policies that creation functions using this role can assign to a token,
	// escaping or further locking down normal subset checking
	AllowedPolicies []string `json:"allowed_policies" mapstructure:"allowed_policies" structs:"allowed_policies"`

	// List of policies to be not allowed during token creation using this role
	DisallowedPolicies []string `json:"disallowed_policies" mapstructure:"disallowed_policies" structs:"disallowed_policies"`

	// If true, tokens created using this role will be orphans
	Orphan bool `json:"orphan" mapstructure:"orphan" structs:"orphan"`

	// If non-zero, tokens created using this role will be able to be renewed
	// forever, but will have a fixed renewal period of this value
	Period time.Duration `json:"period" mapstructure:"period" structs:"period"`

	// If set, a suffix will be set on the token path, making it easier to
	// revoke using 'revoke-prefix'
	PathSuffix string `json:"path_suffix" mapstructure:"path_suffix" structs:"path_suffix"`

	// If set, controls whether created tokens are marked as being renewable
	Renewable bool `json:"renewable" mapstructure:"renewable" structs:"renewable"`

	// If set, the token entry will have an explicit maximum TTL set, rather
	// than deferring to role/mount values
	ExplicitMaxTTL time.Duration `json:"explicit_max_ttl" mapstructure:"explicit_max_ttl" structs:"explicit_max_ttl"`

	// The set of CIDRs that tokens generated using this role will be bound to
	BoundCIDRs []*sockaddr.SockAddrMarshaler `json:"bound_cidrs"`
}

type accessorEntry struct {
	TokenID    string `json:"token_id"`
	AccessorID string `json:"accessor_id"`
}

// SetExpirationManager is used to provide the token store with
// an expiration manager. This is used to manage prefix based revocation
// of tokens and to tidy entries when removed from the token store.
func (ts *TokenStore) SetExpirationManager(exp *ExpirationManager) {
	ts.expiration = exp
}

// SaltID is used to apply a salt and hash to an ID to make sure its not reversible
func (ts *TokenStore) SaltID(ctx context.Context, id string) (string, error) {
	s, err := ts.Salt(ctx)
	if err != nil {
		return "", err
	}

	return s.SaltID(id), nil
}

// RootToken is used to generate a new token with root privileges and no parent
func (ts *TokenStore) rootToken(ctx context.Context) (*TokenEntry, error) {
	te := &TokenEntry{
		Policies:     []string{"root"},
		Path:         "auth/token/root",
		DisplayName:  "root",
		CreationTime: time.Now().Unix(),
	}
	if err := ts.create(ctx, te); err != nil {
		return nil, err
	}
	return te, nil
}

func (ts *TokenStore) tokenStoreAccessorList(ctx context.Context, req *logical.Request, d *framework.FieldData) (*logical.Response, error) {
	entries, err := ts.view.List(ctx, accessorPrefix)
	if err != nil {
		return nil, err
	}

	resp := &logical.Response{}

	ret := make([]string, 0, len(entries))
	for _, entry := range entries {
		aEntry, err := ts.lookupBySaltedAccessor(ctx, entry, false)
		if err != nil {
			resp.AddWarning("Found an accessor entry that could not be successfully decoded")
			continue
		}
		if aEntry.TokenID == "" {
			resp.AddWarning(fmt.Sprintf("Found an accessor entry missing a token: %v", aEntry.AccessorID))
		} else {
			ret = append(ret, aEntry.AccessorID)
		}
	}

	resp.Data = map[string]interface{}{
		"keys": ret,
	}
	return resp, nil
}

// createAccessor is used to create an identifier for the token ID.
// A storage index, mapping the accessor to the token ID is also created.
func (ts *TokenStore) createAccessor(ctx context.Context, entry *TokenEntry) error {
	defer metrics.MeasureSince([]string{"token", "createAccessor"}, time.Now())

	// Create a random accessor
	accessorUUID, err := uuid.GenerateUUID()
	if err != nil {
		return err
	}
	entry.Accessor = accessorUUID

	// Create index entry, mapping the accessor to the token ID
	saltID, err := ts.SaltID(ctx, entry.Accessor)
	if err != nil {
		return err
	}

	path := accessorPrefix + saltID
	aEntry := &accessorEntry{
		TokenID:    entry.ID,
		AccessorID: entry.Accessor,
	}
	aEntryBytes, err := jsonutil.EncodeJSON(aEntry)
	if err != nil {
		return errwrap.Wrapf("failed to marshal accessor index entry: {{err}}", err)
	}

	le := &logical.StorageEntry{Key: path, Value: aEntryBytes}
	if err := ts.view.Put(ctx, le); err != nil {
		return errwrap.Wrapf("failed to persist accessor index entry: {{err}}", err)
	}
	return nil
}

// Create is used to create a new token entry. The entry is assigned
// a newly generated ID if not provided.
func (ts *TokenStore) create(ctx context.Context, entry *TokenEntry) error {
	defer metrics.MeasureSince([]string{"token", "create"}, time.Now())
	// Generate an ID if necessary
	if entry.ID == "" {
		entryUUID, err := uuid.GenerateUUID()
		if err != nil {
			return err
		}
		entry.ID = entryUUID
	}

	saltedID, err := ts.SaltID(ctx, entry.ID)
	if err != nil {
		return err
	}
	exist, _ := ts.lookupSalted(ctx, saltedID, true)
	if exist != nil {
		return fmt.Errorf("cannot create a token with a duplicate ID")
	}

	entry.Policies = policyutil.SanitizePolicies(entry.Policies, policyutil.DoNotAddDefaultPolicy)

	err = ts.createAccessor(ctx, entry)
	if err != nil {
		return err
	}

	return ts.storeCommon(ctx, entry, true)
}

// Store is used to store an updated token entry without writing the
// secondary index.
func (ts *TokenStore) store(ctx context.Context, entry *TokenEntry) error {
	defer metrics.MeasureSince([]string{"token", "store"}, time.Now())
	return ts.storeCommon(ctx, entry, false)
}

// storeCommon handles the actual storage of an entry, possibly generating
// secondary indexes
func (ts *TokenStore) storeCommon(ctx context.Context, entry *TokenEntry, writeSecondary bool) error {
	saltedID, err := ts.SaltID(ctx, entry.ID)
	if err != nil {
		return err
	}

	// Marshal the entry
	enc, err := json.Marshal(entry)
	if err != nil {
		return errwrap.Wrapf("failed to encode entry: {{err}}", err)
	}

	if writeSecondary {
		// Write the secondary index if necessary. This is done before the
		// primary index because we'd rather have a dangling pointer with
		// a missing primary instead of missing the parent index and potentially
		// escaping the revocation chain.
		if entry.Parent != "" {
			// Ensure the parent exists
			parent, err := ts.Lookup(ctx, entry.Parent)
			if err != nil {
				return errwrap.Wrapf("failed to lookup parent: {{err}}", err)
			}
			if parent == nil {
				return fmt.Errorf("parent token not found")
			}

			// Create the index entry
			parentSaltedID, err := ts.SaltID(ctx, entry.Parent)
			if err != nil {
				return err
			}
			path := parentPrefix + parentSaltedID + "/" + saltedID
			le := &logical.StorageEntry{Key: path}
			if err := ts.view.Put(ctx, le); err != nil {
				return errwrap.Wrapf("failed to persist entry: {{err}}", err)
			}
		}
	}

	// Write the primary ID
	path := lookupPrefix + saltedID
	le := &logical.StorageEntry{Key: path, Value: enc}
	if len(entry.Policies) == 1 && entry.Policies[0] == "root" {
		le.SealWrap = true
	}
	if err := ts.view.Put(ctx, le); err != nil {
		return errwrap.Wrapf("failed to persist entry: {{err}}", err)
	}
	return nil
}

// UseToken is used to manage restricted use tokens and decrement their
// available uses. Returns two values: a potentially updated entry or, if the
// token has been revoked, nil; and whether an error was encountered. The
// locking here isn't perfect, as other parts of the code may update an entry,
// but usually none after the entry is already created...so this is pretty
// good.
func (ts *TokenStore) UseToken(ctx context.Context, te *TokenEntry) (*TokenEntry, error) {
	if te == nil {
		return nil, fmt.Errorf("invalid token entry provided for use count decrementing")
	}

	// This case won't be hit with a token with restricted uses because we go
	// from 1 to -1. So it's a nice optimization to check this without a read
	// lock.
	if te.NumUses == 0 {
		return te, nil
	}

	// If we are attempting to unwrap a control group request, don't use the token.
	// It will be manually revoked by the handler.
	if len(te.Policies) == 1 && te.Policies[0] == controlGroupPolicyName {
		return te, nil
	}

	lock := locksutil.LockForKey(ts.tokenLocks, te.ID)
	lock.Lock()
	defer lock.Unlock()

	// Call lookupSalted instead of Lookup to avoid deadlocking since Lookup grabs a read lock
	saltedID, err := ts.SaltID(ctx, te.ID)
	if err != nil {
		return nil, err
	}

	te, err = ts.lookupSalted(ctx, saltedID, false)
	if err != nil {
		return nil, errwrap.Wrapf("failed to refresh entry: {{err}}", err)
	}
	// If it can't be found we shouldn't be trying to use it, so if we get nil
	// back, it is because it has been revoked in the interim or will be
	// revoked (NumUses is -1)
	if te == nil {
		return nil, fmt.Errorf("token not found or fully used already")
	}

	// Decrement the count. If this is our last use count, we need to indicate
	// that this is no longer valid, but revocation is deferred to the end of
	// the call, so this will make sure that any Lookup that happens doesn't
	// return an entry. This essentially acts as a write-ahead lock and is
	// especially useful since revocation can end up (via the expiration
	// manager revoking children) attempting to acquire the same lock
	// repeatedly.
	if te.NumUses == 1 {
		te.NumUses = tokenRevocationPending
	} else {
		te.NumUses--
	}

	err = ts.store(ctx, te)
	if err != nil {
		return nil, err
	}

	return te, nil
}

func (ts *TokenStore) UseTokenByID(ctx context.Context, id string) (*TokenEntry, error) {
	te, err := ts.Lookup(ctx, id)
	if err != nil {
		return te, err
	}

	return ts.UseToken(ctx, te)
}

// Lookup is used to find a token given its ID. It acquires a read lock, then calls lookupSalted.
func (ts *TokenStore) Lookup(ctx context.Context, id string) (*TokenEntry, error) {
	defer metrics.MeasureSince([]string{"token", "lookup"}, time.Now())
	if id == "" {
		return nil, fmt.Errorf("cannot lookup blank token")
	}

	lock := locksutil.LockForKey(ts.tokenLocks, id)
	lock.RLock()
	defer lock.RUnlock()

	saltedID, err := ts.SaltID(ctx, id)
	if err != nil {
		return nil, err
	}
	return ts.lookupSalted(ctx, saltedID, false)
}

// lookupTainted is used to find a token that may or maynot be tainted given its
// ID. It acquires a read lock, then calls lookupSalted.
func (ts *TokenStore) lookupTainted(ctx context.Context, id string) (*TokenEntry, error) {
	defer metrics.MeasureSince([]string{"token", "lookup"}, time.Now())
	if id == "" {
		return nil, fmt.Errorf("cannot lookup blank token")
	}

	lock := locksutil.LockForKey(ts.tokenLocks, id)
	lock.RLock()
	defer lock.RUnlock()

	saltedID, err := ts.SaltID(ctx, id)
	if err != nil {
		return nil, err
	}
	return ts.lookupSalted(ctx, saltedID, true)
}

// lookupSalted is used to find a token given its salted ID. If tainted is
// true, entries that are in some revocation state (currently, indicated by num
// uses < 0), the entry will be returned anyways
func (ts *TokenStore) lookupSalted(ctx context.Context, saltedID string, tainted bool) (*TokenEntry, error) {
	// Lookup token
	path := lookupPrefix + saltedID
	raw, err := ts.view.Get(ctx, path)
	if err != nil {
		return nil, errwrap.Wrapf("failed to read entry: {{err}}", err)
	}

	// Bail if not found
	if raw == nil {
		return nil, nil
	}

	// Unmarshal the token
	entry := new(TokenEntry)
	if err := jsonutil.DecodeJSON(raw.Value, entry); err != nil {
		return nil, errwrap.Wrapf("failed to decode entry: {{err}}", err)
	}

	// This is a token that is awaiting deferred revocation or tainted
	if entry.NumUses < 0 && !tainted {
		return nil, nil
	}

	persistNeeded := false

	// Upgrade the deprecated fields
	if entry.DisplayNameDeprecated != "" {
		if entry.DisplayName == "" {
			entry.DisplayName = entry.DisplayNameDeprecated
		}
		entry.DisplayNameDeprecated = ""
		persistNeeded = true
	}

	if entry.CreationTimeDeprecated != 0 {
		if entry.CreationTime == 0 {
			entry.CreationTime = entry.CreationTimeDeprecated
		}
		entry.CreationTimeDeprecated = 0
		persistNeeded = true
	}

	if entry.ExplicitMaxTTLDeprecated != 0 {
		if entry.ExplicitMaxTTL == 0 {
			entry.ExplicitMaxTTL = entry.ExplicitMaxTTLDeprecated
		}
		entry.ExplicitMaxTTLDeprecated = 0
		persistNeeded = true
	}

	if entry.NumUsesDeprecated != 0 {
		if entry.NumUses == 0 || entry.NumUsesDeprecated < entry.NumUses {
			entry.NumUses = entry.NumUsesDeprecated
		}
		entry.NumUsesDeprecated = 0
		persistNeeded = true
	}

	// Perform these checks on upgraded fields, but before persisting

	// If we are still restoring the expiration manager, we want to ensure the
	// token is not expired
	if ts.expiration == nil {
		return nil, errors.New("expiration manager is nil on tokenstore")
	}
	le, err := ts.expiration.FetchLeaseTimesByToken(entry.Path, entry.ID)
	if err != nil {
		return nil, errwrap.Wrapf("failed to fetch lease times: {{err}}", err)
	}

	var ret *TokenEntry

	switch {
	// It's a root token with unlimited creation TTL (so never had an
	// expiration); this may or may not have a lease (based on when it was
	// generated, for later revocation purposes) but it doesn't matter, it's
	// allowed
	case len(entry.Policies) == 1 && entry.Policies[0] == "root" && entry.TTL == 0:
		ret = entry

	// It's any kind of expiring token with no lease, immediately delete it
	case le == nil:
		leaseID, err := ts.expiration.CreateOrFetchRevocationLeaseByToken(entry)
		if err != nil {
			return nil, err
		}

		err = ts.expiration.Revoke(leaseID)
		if err != nil {
			return nil, err
		}

	// Only return if we're not past lease expiration (or if tainted is true),
	// otherwise assume expmgr is working on revocation
	default:
		if !le.ExpireTime.Before(time.Now()) || tainted {
			ret = entry
		}
	}

	// If fields are getting upgraded, store the changes
	if persistNeeded {
		if err := ts.store(ctx, entry); err != nil {
			return nil, errwrap.Wrapf("failed to persist token upgrade: {{err}}", err)
		}
	}

	return ret, nil
}

// Revoke is used to invalidate a given token, any child tokens
// will be orphaned.
func (ts *TokenStore) revokeOrphan(ctx context.Context, id string) error {
	defer metrics.MeasureSince([]string{"token", "revoke"}, time.Now())
	if id == "" {
		return fmt.Errorf("cannot revoke blank token")
	}

	saltedID, err := ts.SaltID(ctx, id)
	if err != nil {
		return err
	}
	return ts.revokeSalted(ctx, saltedID, false)
}

// revokeSalted is used to invalidate a given salted token, any child tokens
// will be orphaned unless otherwise specified. skipOrphan should be used
// whenever we are revoking the entire tree starting from a particular parent
// (e.g. revokeTreeSalted).
func (ts *TokenStore) revokeSalted(ctx context.Context, saltedID string, skipOrphan bool) (ret error) {
	// Check and set the token deletion state. We only proceed with the deletion
	// if we don't have a pending deletion (empty), or if the deletion previously
	// failed (state is false)
	state, loaded := ts.tokensPendingDeletion.LoadOrStore(saltedID, true)

	// If the entry was loaded and its state is true, we short-circuit
	if loaded && state == true {
		return nil
	}

	// The map check above should protect use from any concurrent revocations, so
	// doing a bare lookup here should be fine.
	entry, err := ts.lookupSalted(ctx, saltedID, true)
	if err != nil {
		return err
	}
	if entry == nil {
		return nil
	}

	if entry.NumUses != tokenRevocationPending {
		entry.NumUses = tokenRevocationPending
		if err := ts.store(ctx, entry); err != nil {
			// The only real reason for this is an underlying storage error
			// which also means that nothing else in this func or expmgr will
			// really work either. So we clear revocation state so the user can
			// try again.
			ts.logger.Error("failed to mark token as revoked")
			ts.tokensPendingDeletion.Store(saltedID, false)
			return err
		}
	}

	defer func() {
		// If we succeeded in all other revocation operations after this defer and
		// before we return, we can remove the token store entry
		if ret == nil {
			path := lookupPrefix + saltedID
			if err := ts.view.Delete(ctx, path); err != nil {
				ret = errwrap.Wrapf("failed to delete entry: {{err}}", err)
			}
		}

		// Check on ret again and update the sync.Map accordingly
		if ret != nil {
			// If we failed on any of the calls within, we store the state as false
			// so that the next call to revokeSalted will retry
			ts.tokensPendingDeletion.Store(saltedID, false)
		} else {
			ts.tokensPendingDeletion.Delete(saltedID)
		}
	}()

	// Destroy the token's cubby. This should go first as it's a
	// security-sensitive item.
	err = ts.cubbyholeDestroyer(ctx, ts, saltedID)
	if err != nil {
		return err
	}

	// Revoke all secrets under this token. This should go first as it's a
	// security-sensitive item.
	if err := ts.expiration.RevokeByToken(entry); err != nil {
		return err
	}

	// Clear the secondary index if any
	if entry.Parent != "" {
		parentSaltedID, err := ts.SaltID(ctx, entry.Parent)
		if err != nil {
			return err
		}

		path := parentPrefix + parentSaltedID + "/" + saltedID
		if err = ts.view.Delete(ctx, path); err != nil {
			return errwrap.Wrapf("failed to delete entry: {{err}}", err)
		}
	}

	// Clear the accessor index if any
	if entry.Accessor != "" {
		accessorSaltedID, err := ts.SaltID(ctx, entry.Accessor)
		if err != nil {
			return err
		}

		path := accessorPrefix + accessorSaltedID
		if err = ts.view.Delete(ctx, path); err != nil {
			return errwrap.Wrapf("failed to delete entry: {{err}}", err)
		}
	}

	if !skipOrphan {
		// Mark all children token as orphan by removing
		// their parent index, and clear the parent entry.
		//
		// Marking the token as orphan should be skipped if it's called by
		// revokeTreeSalted to avoid unnecessary view.List operations. Since
		// the deletion occurs in a DFS fashion we don't need to perform a delete
		// on child prefixes as there will be none (as saltedID entry is a leaf node).
		parentPath := parentPrefix + saltedID + "/"
		children, err := ts.view.List(ctx, parentPath)
		if err != nil {
			return errwrap.Wrapf("failed to scan for children: {{err}}", err)
		}
		for _, child := range children {
			entry, err := ts.lookupSalted(ctx, child, true)
			if err != nil {
				return errwrap.Wrapf("failed to get child token: {{err}}", err)
			}
			lock := locksutil.LockForKey(ts.tokenLocks, entry.ID)
			lock.Lock()

			entry.Parent = ""
			err = ts.store(ctx, entry)
			if err != nil {
				lock.Unlock()
				return errwrap.Wrapf("failed to update child token: {{err}}", err)
			}
			lock.Unlock()

			// Delete the the child storage entry after we update the token entry Since
			// paths are not deeply nested (i.e. they are simply
			// parenPrefix/<parentID>/<childID>), we can simply call view.Delete instead
			// of logical.ClearView
			index := parentPath + child
			err = ts.view.Delete(ctx, index)
			if err != nil {
				return errwrap.Wrapf("failed to delete child entry: {{err}}", err)
			}
		}
	}

	return nil
}

// revokeTree is used to invalidate a given token and all
// child tokens.
func (ts *TokenStore) revokeTree(ctx context.Context, id string) error {
	defer metrics.MeasureSince([]string{"token", "revoke-tree"}, time.Now())
	// Verify the token is not blank
	if id == "" {
		return fmt.Errorf("cannot tree-revoke blank token")
	}

	// Get the salted ID
	saltedID, err := ts.SaltID(ctx, id)
	if err != nil {
		return err
	}

	// Nuke the entire tree recursively
	return ts.revokeTreeSalted(ctx, saltedID)
}

// revokeTreeSalted is used to invalidate a given token and all
// child tokens using a saltedID.
// Updated to be non-recursive and revoke child tokens
// before parent tokens(DFS).
func (ts *TokenStore) revokeTreeSalted(ctx context.Context, saltedID string) error {
	var dfs []string
	dfs = append(dfs, saltedID)

	for l := len(dfs); l > 0; l = len(dfs) {
		id := dfs[0]
		path := parentPrefix + id + "/"
		children, err := ts.view.List(ctx, path)
		if err != nil {
			return errwrap.Wrapf("failed to scan for children: {{err}}", err)
		}
		// If the length of the children array is zero,
		// then we are at a leaf node.
		if len(children) == 0 {
			// Whenever revokeSalted is called, the token will be removed immediately and
			// any underlying secrets will be handed off to the expiration manager which will
			// take care of expiring them. If Vault is restarted, any revoked tokens
			// would have been deleted, and any pending leases for deletion will be restored
			// by the expiration manager.
			if err := ts.revokeSalted(ctx, id, true); err != nil {

				return errwrap.Wrapf("failed to revoke entry: {{err}}", err)
			}
			// If the length of l is equal to 1, then the last token has been deleted
			if l == 1 {
				return nil
			}
			dfs = dfs[1:]
		} else {
			// If we make it here, there are children and they must
			// be prepended.
			dfs = append(children, dfs...)
		}
	}

	return nil
}

// handleCreateAgainstRole handles the auth/token/create path for a role
func (ts *TokenStore) handleCreateAgainstRole(ctx context.Context, req *logical.Request, d *framework.FieldData) (*logical.Response, error) {
	name := d.Get("role_name").(string)
	roleEntry, err := ts.tokenStoreRole(ctx, name)
	if err != nil {
		return nil, err
	}
	if roleEntry == nil {
		return logical.ErrorResponse(fmt.Sprintf("unknown role %s", name)), nil
	}

	return ts.handleCreateCommon(ctx, req, d, false, roleEntry)
}

func (ts *TokenStore) lookupByAccessor(ctx context.Context, accessor string, tainted bool) (accessorEntry, error) {
	saltedID, err := ts.SaltID(ctx, accessor)
	if err != nil {
		return accessorEntry{}, err
	}
	return ts.lookupBySaltedAccessor(ctx, saltedID, tainted)
}

func (ts *TokenStore) lookupBySaltedAccessor(ctx context.Context, saltedAccessor string, tainted bool) (accessorEntry, error) {
	entry, err := ts.view.Get(ctx, accessorPrefix+saltedAccessor)
	var aEntry accessorEntry

	if err != nil {
		return aEntry, errwrap.Wrapf("failed to read index using accessor: {{err}}", err)
	}
	if entry == nil {
		return aEntry, &logical.StatusBadRequest{Err: "invalid accessor"}
	}

	err = jsonutil.DecodeJSON(entry.Value, &aEntry)
	// If we hit an error, assume it's a pre-struct straight token ID
	if err != nil {
		saltedID, err := ts.SaltID(ctx, string(entry.Value))
		if err != nil {
			return accessorEntry{}, err
		}

		te, err := ts.lookupSalted(ctx, saltedID, tainted)
		if err != nil {
			return accessorEntry{}, errwrap.Wrapf("failed to look up token using accessor index: {{err}}", err)
		}
		// It's hard to reason about what to do here -- it may be that the
		// token was revoked async, or that it's an old accessor index entry
		// that was somehow not cleared up, or or or. A nonexistent token entry
		// on lookup is nil, not an error, so we keep that behavior here to be
		// safe...the token ID is simply not filled in.
		if te != nil {
			aEntry.TokenID = te.ID
			aEntry.AccessorID = te.Accessor
		}
	}

	return aEntry, nil
}

// handleTidy handles the cleaning up of leaked accessor storage entries and
// cleaning up of leases that are associated to tokens that are expired.
func (ts *TokenStore) handleTidy(ctx context.Context, req *logical.Request, data *framework.FieldData) (*logical.Response, error) {
	var tidyErrors *multierror.Error

	if !atomic.CompareAndSwapInt64(&ts.tidyLock, 0, 1) {
		ts.logger.Warn("tidy operation on tokens is already in progress")
		return nil, fmt.Errorf("tidy operation on tokens is already in progress")
	}

	defer atomic.CompareAndSwapInt64(&ts.tidyLock, 1, 0)

	ts.logger.Info("beginning tidy operation on tokens")
	defer ts.logger.Info("finished tidy operation on tokens")

	// List out all the accessors
	saltedAccessorList, err := ts.view.List(ctx, accessorPrefix)
	if err != nil {
		return nil, errwrap.Wrapf("failed to fetch accessor index entries: {{err}}", err)
	}

	// First, clean up secondary index entries that are no longer valid
	parentList, err := ts.view.List(ctx, parentPrefix)
	if err != nil {
		return nil, errwrap.Wrapf("failed to fetch secondary index entries: {{err}}", err)
	}

	var countParentEntries, deletedCountParentEntries, countParentList, deletedCountParentList int64

	// Scan through the secondary index entries; if there is an entry
	// with the token's salt ID at the end, remove it
	for _, parent := range parentList {
		countParentEntries++

		// Get the children
		children, err := ts.view.List(ctx, parentPrefix+parent)
		if err != nil {
			tidyErrors = multierror.Append(tidyErrors, errwrap.Wrapf("failed to read secondary index: {{err}}", err))
			continue
		}

		// First check if the salt ID of the parent exists, and if not mark this so
		// that deletion of children later with this loop below applies to all
		// children
		originalChildrenCount := int64(len(children))
		exists, _ := ts.lookupSalted(ctx, strings.TrimSuffix(parent, "/"), true)
		if exists == nil {
			ts.logger.Debug("deleting invalid parent prefix entry", "index", parentPrefix+parent)
		}

		var deletedChildrenCount int64
		for _, child := range children {
			countParentList++
			if countParentList%500 == 0 {
				ts.logger.Info("checking validity of tokens in secondary index list", "progress", countParentList)
			}

			// Look up tainted entries so we can be sure that if this isn't
			// found, it doesn't exist. Doing the following without locking
			// since appropriate locks cannot be held with salted token IDs.
			// Also perform deletion if the parent doesn't exist any more.
			te, _ := ts.lookupSalted(ctx, child, true)
			// If the child entry is not nil, but the parent doesn't exist, then turn
			// that child token into an orphan token. Theres no deletion in this case.
			if te != nil && exists == nil {
				lock := locksutil.LockForKey(ts.tokenLocks, te.ID)
				lock.Lock()

				te.Parent = ""
				err = ts.store(ctx, te)
				if err != nil {
					tidyErrors = multierror.Append(tidyErrors, errwrap.Wrapf("failed to convert child token into an orphan token: {{err}}", err))
				}
				lock.Unlock()
				continue
			}
			// Otherwise, if the entry doesn't exist, or if the parent doesn't exist go
			// on with the delete on the secondary index
			if te == nil || exists == nil {
				index := parentPrefix + parent + child
				ts.logger.Debug("deleting invalid secondary index", "index", index)
				err = ts.view.Delete(ctx, index)
				if err != nil {
					tidyErrors = multierror.Append(tidyErrors, errwrap.Wrapf("failed to delete secondary index: {{err}}", err))
					continue
				}
				deletedChildrenCount++
			}
		}
		// Add current children deleted count to the total count
		deletedCountParentList += deletedChildrenCount
		// N.B.: We don't call delete on the parent prefix since physical.Backend.Delete
		// implementations should be in charge of deleting empty prefixes.
		// If we deleted all the children, then add that to our deleted parent entries count.
		if originalChildrenCount == deletedChildrenCount {
			deletedCountParentEntries++
		}
	}

	var countAccessorList,
		deletedCountAccessorEmptyToken,
		deletedCountAccessorInvalidToken,
		deletedCountInvalidTokenInAccessor int64

	// For each of the accessor, see if the token ID associated with it is
	// a valid one. If not, delete the leases associated with that token
	// and delete the accessor as well.
	for _, saltedAccessor := range saltedAccessorList {
		countAccessorList++
		if countAccessorList%500 == 0 {
			ts.logger.Info("checking if accessors contain valid tokens", "progress", countAccessorList)
		}

		accessorEntry, err := ts.lookupBySaltedAccessor(ctx, saltedAccessor, true)
		if err != nil {
			tidyErrors = multierror.Append(tidyErrors, errwrap.Wrapf("failed to read the accessor index: {{err}}", err))
			continue
		}

		// A valid accessor storage entry should always have a token ID
		// in it. If not, it is an invalid accessor entry and needs to
		// be deleted.
		if accessorEntry.TokenID == "" {
			index := accessorPrefix + saltedAccessor
			// If deletion of accessor fails, move on to the next
			// item since this is just a best-effort operation
			err = ts.view.Delete(ctx, index)
			if err != nil {
				tidyErrors = multierror.Append(tidyErrors, errwrap.Wrapf("failed to delete the accessor index: {{err}}", err))
				continue
			}
			deletedCountAccessorEmptyToken++
		}

		lock := locksutil.LockForKey(ts.tokenLocks, accessorEntry.TokenID)
		lock.RLock()

		// Look up tainted variants so we only find entries that truly don't
		// exist
		saltedID, err := ts.SaltID(ctx, accessorEntry.TokenID)
		if err != nil {
			tidyErrors = multierror.Append(tidyErrors, errwrap.Wrapf("failed to read salt id: {{err}}", err))
			lock.RUnlock()
			continue
		}
		te, err := ts.lookupSalted(ctx, saltedID, true)
		if err != nil {
			tidyErrors = multierror.Append(tidyErrors, errwrap.Wrapf("failed to lookup tainted ID: {{err}}", err))
			lock.RUnlock()
			continue
		}

		lock.RUnlock()

		// If token entry is not found assume that the token is not valid any
		// more and conclude that accessor, leases, and secondary index entries
		// for this token should not exist as well.
		if te == nil {
			ts.logger.Info("deleting token with nil entry", "salted_token", saltedID)

			// RevokeByToken expects a '*TokenEntry'. For the
			// purposes of tidying, it is sufficient if the token
			// entry only has ID set.
			tokenEntry := &TokenEntry{
				ID: accessorEntry.TokenID,
			}

			// Attempt to revoke the token. This will also revoke
			// the leases associated with the token.
			err := ts.expiration.RevokeByToken(tokenEntry)
			if err != nil {
				tidyErrors = multierror.Append(tidyErrors, errwrap.Wrapf("failed to revoke leases of expired token: {{err}}", err))
				continue
			}
			deletedCountInvalidTokenInAccessor++

			index := accessorPrefix + saltedAccessor

			// If deletion of accessor fails, move on to the next item since
			// this is just a best-effort operation. We do this last so that on
			// next run if something above failed we still have the accessor
			// entry to try again.
			err = ts.view.Delete(ctx, index)
			if err != nil {
				tidyErrors = multierror.Append(tidyErrors, errwrap.Wrapf("failed to delete accessor entry: {{err}}", err))
				continue
			}
			deletedCountAccessorInvalidToken++
		}
	}

	ts.logger.Info("number of entries scanned in parent prefix", "count", countParentEntries)
	ts.logger.Info("number of entries deleted in parent prefix", "count", deletedCountParentEntries)
	ts.logger.Info("number of tokens scanned in parent index list", "count", countParentList)
	ts.logger.Info("number of tokens revoked in parent index list", "count", deletedCountParentList)
	ts.logger.Info("number of accessors scanned", "count", countAccessorList)
	ts.logger.Info("number of deleted accessors which had empty tokens", "count", deletedCountAccessorEmptyToken)
	ts.logger.Info("number of revoked tokens which were invalid but present in accessors", "count", deletedCountInvalidTokenInAccessor)
	ts.logger.Info("number of deleted accessors which had invalid tokens", "count", deletedCountAccessorInvalidToken)

	return nil, tidyErrors.ErrorOrNil()
}

// handleUpdateLookupAccessor handles the auth/token/lookup-accessor path for returning
// the properties of the token associated with the accessor
func (ts *TokenStore) handleUpdateLookupAccessor(ctx context.Context, req *logical.Request, data *framework.FieldData) (*logical.Response, error) {
	var urlaccessor bool
	accessor := data.Get("accessor").(string)
	if accessor == "" {
		accessor = data.Get("urlaccessor").(string)
		if accessor == "" {
			return nil, &logical.StatusBadRequest{Err: "missing accessor"}
		}
		urlaccessor = true
	}

	aEntry, err := ts.lookupByAccessor(ctx, accessor, false)
	if err != nil {
		return nil, err
	}

	// Prepare the field data required for a lookup call
	d := &framework.FieldData{
		Raw: map[string]interface{}{
			"token": aEntry.TokenID,
		},
		Schema: map[string]*framework.FieldSchema{
			"token": &framework.FieldSchema{
				Type:        framework.TypeString,
				Description: "Token to lookup",
			},
		},
	}
	resp, err := ts.handleLookup(ctx, req, d)
	if err != nil {
		return nil, err
	}
	if resp == nil {
		return nil, fmt.Errorf("failed to lookup the token")
	}
	if resp.IsError() {
		return resp, nil

	}

	// Remove the token ID from the response
	if resp.Data != nil {
		resp.Data["id"] = ""
	}

	if urlaccessor {
		resp.AddWarning(`Using an accessor in the path is unsafe as the accessor can be logged in many places. Please use POST or PUT with the accessor passed in via the "accessor" parameter.`)
	}

	return resp, nil
}

// handleUpdateRevokeAccessor handles the auth/token/revoke-accessor path for revoking
// the token associated with the accessor
func (ts *TokenStore) handleUpdateRevokeAccessor(ctx context.Context, req *logical.Request, data *framework.FieldData) (*logical.Response, error) {
	var urlaccessor bool
	accessor := data.Get("accessor").(string)
	if accessor == "" {
		accessor = data.Get("urlaccessor").(string)
		if accessor == "" {
			return nil, &logical.StatusBadRequest{Err: "missing accessor"}
		}
		urlaccessor = true
	}

	aEntry, err := ts.lookupByAccessor(ctx, accessor, true)
	if err != nil {
		return nil, err
	}

	te, err := ts.Lookup(ctx, aEntry.TokenID)
	if err != nil {
		return nil, err
	}

	if te == nil {
		return logical.ErrorResponse("token not found"), logical.ErrInvalidRequest
	}

	leaseID, err := ts.expiration.CreateOrFetchRevocationLeaseByToken(te)
	if err != nil {
		return nil, err
	}

	err = ts.expiration.Revoke(leaseID)
	if err != nil {
		return nil, err
	}

	if urlaccessor {
		resp := &logical.Response{}
		resp.AddWarning(`Using an accessor in the path is unsafe as the accessor can be logged in many places. Please use POST or PUT with the accessor passed in via the "accessor" parameter.`)
		return resp, nil
	}

	return nil, nil
}

// handleCreate handles the auth/token/create path for creation of new orphan
// tokens
func (ts *TokenStore) handleCreateOrphan(ctx context.Context, req *logical.Request, d *framework.FieldData) (*logical.Response, error) {
	return ts.handleCreateCommon(ctx, req, d, true, nil)
}

// handleCreate handles the auth/token/create path for creation of new non-orphan
// tokens
func (ts *TokenStore) handleCreate(ctx context.Context, req *logical.Request, d *framework.FieldData) (*logical.Response, error) {
	return ts.handleCreateCommon(ctx, req, d, false, nil)
}

// handleCreateCommon handles the auth/token/create path for creation of new tokens
func (ts *TokenStore) handleCreateCommon(ctx context.Context, req *logical.Request, d *framework.FieldData, orphan bool, role *tsRoleEntry) (*logical.Response, error) {
	// Read the parent policy
	parent, err := ts.Lookup(ctx, req.ClientToken)
	if err != nil {
		return nil, errwrap.Wrapf("parent token lookup failed: {{err}}", err)
	}
	if parent == nil {
		return logical.ErrorResponse("parent token lookup failed: no parent found"), logical.ErrInvalidRequest
	}

	// A token with a restricted number of uses cannot create a new token
	// otherwise it could escape the restriction count.
	if parent.NumUses > 0 {
		return logical.ErrorResponse("restricted use token cannot generate child tokens"),
			logical.ErrInvalidRequest
	}

	// Check if the client token has sudo/root privileges for the requested path
	isSudo := ts.System().SudoPrivilege(ctx, req.MountPoint+req.Path, req.ClientToken)

	// Read and parse the fields
	var data struct {
		ID              string
		Policies        []string
		Metadata        map[string]string `mapstructure:"meta"`
		NoParent        bool              `mapstructure:"no_parent"`
		NoDefaultPolicy bool              `mapstructure:"no_default_policy"`
		Lease           string
		TTL             string
		Renewable       *bool
		ExplicitMaxTTL  string `mapstructure:"explicit_max_ttl"`
		DisplayName     string `mapstructure:"display_name"`
		NumUses         int    `mapstructure:"num_uses"`
		Period          string
	}
	if err := mapstructure.WeakDecode(req.Data, &data); err != nil {
		return logical.ErrorResponse(fmt.Sprintf(
			"Error decoding request: %s", err)), logical.ErrInvalidRequest
	}

	// Verify the number of uses is positive
	if data.NumUses < 0 {
		return logical.ErrorResponse("number of uses cannot be negative"),
			logical.ErrInvalidRequest
	}

	// Setup the token entry
	te := TokenEntry{
		Parent: req.ClientToken,

		// The mount point is always the same since we have only one token
		// store; using req.MountPoint causes trouble in tests since they don't
		// have an official mount
		Path: fmt.Sprintf("auth/token/%s", req.Path),

		Meta:         data.Metadata,
		DisplayName:  "token",
		NumUses:      data.NumUses,
		CreationTime: time.Now().Unix(),
	}

	renewable := true
	if data.Renewable != nil {
		renewable = *data.Renewable
	}

	// If the role is not nil, we add the role name as part of the token's
	// path. This makes it much easier to later revoke tokens that were issued
	// by a role (using revoke-prefix). Users can further specify a PathSuffix
	// in the role; that way they can use something like "v1", "v2" to indicate
	// role revisions, and revoke only tokens issued with a previous revision.
	if role != nil {
		te.Role = role.Name

		// If renewable hasn't been disabled in the call and the role has
		// renewability disabled, set renewable false
		if renewable && !role.Renewable {
			renewable = false
		}

		if role.PathSuffix != "" {
			te.Path = fmt.Sprintf("%s/%s", te.Path, role.PathSuffix)
		}
	}

	// Attach the given display name if any
	if data.DisplayName != "" {
		full := "token-" + data.DisplayName
		full = displayNameSanitize.ReplaceAllString(full, "-")
		full = strings.TrimSuffix(full, "-")
		te.DisplayName = full
	}

	// Allow specifying the ID of the token if the client has root or sudo privileges
	if data.ID != "" {
		if !isSudo {
			return logical.ErrorResponse("root or sudo privileges required to specify token id"),
				logical.ErrInvalidRequest
		}
		te.ID = data.ID
	}

	resp := &logical.Response{}

	var addDefault bool

	// N.B.: The logic here uses various calculations as to whether default
	// should be added. In the end we decided that if NoDefaultPolicy is set it
	// should be stripped out regardless, *but*, the logic of when it should
	// and shouldn't be added is kept because we want to do subset comparisons
	// based on adding default when it's correct to do so.
	switch {
	case role != nil && (len(role.AllowedPolicies) > 0 || len(role.DisallowedPolicies) > 0):
		// Holds the final set of policies as they get munged
		var finalPolicies []string

		// We don't make use of the global one because roles with allowed or
		// disallowed set do their own policy rules
		var localAddDefault bool

		// If the request doesn't say not to add "default" and if "default"
		// isn't in the disallowed list, add it. This is in line with the idea
		// that roles, when allowed/disallowed ar set, allow a subset of
		// policies to be set disjoint from the parent token's policies.
		if !data.NoDefaultPolicy && !strutil.StrListContains(role.DisallowedPolicies, "default") {
			localAddDefault = true
		}

		// Start with passed-in policies as a baseline, if they exist
		if len(data.Policies) > 0 {
			finalPolicies = policyutil.SanitizePolicies(data.Policies, localAddDefault)
		}

		var sanitizedRolePolicies []string

		// First check allowed policies; if policies are specified they will be
		// checked, otherwise if an allowed set exists that will be the set
		// that is used
		if len(role.AllowedPolicies) > 0 {
			// Note that if "default" is already in allowed, and also in
			// disallowed, this will still result in an error later since this
			// doesn't strip out default
			sanitizedRolePolicies = policyutil.SanitizePolicies(role.AllowedPolicies, localAddDefault)

			if len(finalPolicies) == 0 {
				finalPolicies = sanitizedRolePolicies
			} else {
				if !strutil.StrListSubset(sanitizedRolePolicies, finalPolicies) {
					return logical.ErrorResponse(fmt.Sprintf("token policies (%v) must be subset of the role's allowed policies (%v)", finalPolicies, sanitizedRolePolicies)), logical.ErrInvalidRequest
				}
			}
		} else {
			// Assign parent policies if none have been requested. As this is a
			// role, add default unless explicitly disabled.
			if len(finalPolicies) == 0 {
				finalPolicies = policyutil.SanitizePolicies(parent.Policies, localAddDefault)
			}
		}

		if len(role.DisallowedPolicies) > 0 {
			// We don't add the default here because we only want to disallow it if it's explicitly set
			sanitizedRolePolicies = strutil.RemoveDuplicates(role.DisallowedPolicies, true)

			for _, finalPolicy := range finalPolicies {
				if strutil.StrListContains(sanitizedRolePolicies, finalPolicy) {
					return logical.ErrorResponse(fmt.Sprintf("token policy %q is disallowed by this role", finalPolicy)), logical.ErrInvalidRequest
				}
			}
		}

		data.Policies = finalPolicies

	// No policies specified, inherit parent
	case len(data.Policies) == 0:
		// Only inherit "default" if the parent already has it, so don't touch addDefault here
		data.Policies = policyutil.SanitizePolicies(parent.Policies, policyutil.DoNotAddDefaultPolicy)

	// When a role is not in use or does not specify allowed/disallowed, only
	// permit policies to be a subset unless the client has root or sudo
	// privileges. Default is added in this case if the parent has it, unless
	// the client specified for it not to be added.
	case !isSudo:
		// Sanitize passed-in and parent policies before comparison
		sanitizedInputPolicies := policyutil.SanitizePolicies(data.Policies, policyutil.DoNotAddDefaultPolicy)
		sanitizedParentPolicies := policyutil.SanitizePolicies(parent.Policies, policyutil.DoNotAddDefaultPolicy)

		if !strutil.StrListSubset(sanitizedParentPolicies, sanitizedInputPolicies) {
			return logical.ErrorResponse("child policies must be subset of parent"), logical.ErrInvalidRequest
		}

		// If the parent has default, and they haven't requested not to get it,
		// add it. Note that if they have explicitly put "default" in
		// data.Policies it will still be added because NoDefaultPolicy
		// controls *automatic* adding.
		if !data.NoDefaultPolicy && strutil.StrListContains(parent.Policies, "default") {
			addDefault = true
		}

	// Add default by default in this case unless requested not to
	case isSudo:
		addDefault = !data.NoDefaultPolicy
	}

	te.Policies = policyutil.SanitizePolicies(data.Policies, addDefault)

	// Yes, this is a little inefficient to do it like this, but meh
	if data.NoDefaultPolicy {
		te.Policies = strutil.StrListDelete(te.Policies, "default")
	}

	// Prevent internal policies from being assigned to tokens
	for _, policy := range te.Policies {
		if strutil.StrListContains(nonAssignablePolicies, policy) {
			return logical.ErrorResponse(fmt.Sprintf("cannot assign policy %q", policy)), nil
		}
	}

	// Prevent attempts to create a root token without an actual root token as parent.
	// This is to thwart privilege escalation by tokens having 'sudo' privileges.
	if strutil.StrListContains(data.Policies, "root") && !strutil.StrListContains(parent.Policies, "root") {
		return logical.ErrorResponse("root tokens may not be created without parent token being root"), logical.ErrInvalidRequest
	}

	//
	// NOTE: Do not modify policies below this line. We need the checks above
	// to be the last checks as they must look at the final policy set.
	//

	switch {
	case role != nil:
		if role.Orphan {
			te.Parent = ""
		}

		if len(role.BoundCIDRs) > 0 {
			te.BoundCIDRs = role.BoundCIDRs
		}

	case data.NoParent:
		// Only allow an orphan token if the client has sudo policy
		if !isSudo {
			return logical.ErrorResponse("root or sudo privileges required to create orphan token"),
				logical.ErrInvalidRequest
		}

		te.Parent = ""

	default:
		// This comes from create-orphan, which can be properly ACLd
		if orphan {
			te.Parent = ""
		}
	}

	// At this point, it is clear whether the token is going to be an orphan or
	// not. If the token is not going to be an orphan, inherit the parent's
	// entity identifier into the child token.
	if te.Parent != "" {
		te.EntityID = parent.EntityID
	}

	var explicitMaxTTLToUse time.Duration
	if data.ExplicitMaxTTL != "" {
		dur, err := parseutil.ParseDurationSecond(data.ExplicitMaxTTL)
		if err != nil {
			return logical.ErrorResponse(err.Error()), logical.ErrInvalidRequest
		}
		if dur < 0 {
			return logical.ErrorResponse("explicit_max_ttl must be positive"), logical.ErrInvalidRequest
		}
		te.ExplicitMaxTTL = dur
		explicitMaxTTLToUse = dur
	}

	var periodToUse time.Duration
	if data.Period != "" {
		dur, err := parseutil.ParseDurationSecond(data.Period)
		if err != nil {
			return logical.ErrorResponse(err.Error()), logical.ErrInvalidRequest
		}

		switch {
		case dur < 0:
			return logical.ErrorResponse("period must be positive"), logical.ErrInvalidRequest
		case dur == 0:
		default:
			if !isSudo {
				return logical.ErrorResponse("root or sudo privileges required to create periodic token"),
					logical.ErrInvalidRequest
			}
			te.Period = dur
			periodToUse = dur
		}
	}

	// Parse the TTL/lease if any
	if data.TTL != "" {
		dur, err := parseutil.ParseDurationSecond(data.TTL)
		if err != nil {
			return logical.ErrorResponse(err.Error()), logical.ErrInvalidRequest
		}
		if dur < 0 {
			return logical.ErrorResponse("ttl must be positive"), logical.ErrInvalidRequest
		}
		te.TTL = dur
	} else if data.Lease != "" {
		// This block is compatibility
		dur, err := time.ParseDuration(data.Lease)
		if err != nil {
			return logical.ErrorResponse(err.Error()), logical.ErrInvalidRequest
		}
		if dur < 0 {
			return logical.ErrorResponse("lease must be positive"), logical.ErrInvalidRequest
		}
		te.TTL = dur
	}

	// Set the lesser period/explicit max TTL if defined both in arguments and in role
	if role != nil {
		if role.ExplicitMaxTTL != 0 {
			switch {
			case explicitMaxTTLToUse == 0:
				explicitMaxTTLToUse = role.ExplicitMaxTTL
			default:
				if role.ExplicitMaxTTL < explicitMaxTTLToUse {
					explicitMaxTTLToUse = role.ExplicitMaxTTL
				}
				resp.AddWarning(fmt.Sprintf("Explicit max TTL specified both during creation call and in role; using the lesser value of %d seconds", int64(explicitMaxTTLToUse.Seconds())))
			}
		}
		if role.Period != 0 {
			switch {
			case periodToUse == 0:
				periodToUse = role.Period
			default:
				if role.Period < periodToUse {
					periodToUse = role.Period
				}
				resp.AddWarning(fmt.Sprintf("Period specified both during creation call and in role; using the lesser value of %d seconds", int64(periodToUse.Seconds())))
			}
		}
	}

	sysView := ts.System()

	// Only calculate a TTL if you are A) periodic, B) have a TTL, C) do not have a TTL and are not a root token
	if periodToUse > 0 || te.TTL > 0 || (te.TTL == 0 && !strutil.StrListContains(te.Policies, "root")) {
		ttl, warnings, err := framework.CalculateTTL(sysView, 0, te.TTL, periodToUse, 0, explicitMaxTTLToUse, time.Unix(te.CreationTime, 0))
		if err != nil {
			return nil, err
		}
		for _, warning := range warnings {
			resp.AddWarning(warning)
		}
		te.TTL = ttl
	}

	// Root tokens are still bound by explicit max TTL
	if te.TTL == 0 && explicitMaxTTLToUse > 0 {
		te.TTL = explicitMaxTTLToUse
	}

	// Don't advertise non-expiring root tokens as renewable, as attempts to
	// renew them are denied. Don't CIDR-restrict these either.
	if te.TTL == 0 {
		if parent.TTL != 0 {
			return logical.ErrorResponse("expiring root tokens cannot create non-expiring root tokens"), logical.ErrInvalidRequest
		}
		renewable = false
		te.BoundCIDRs = nil
	}

	// Create the token
	if err := ts.create(ctx, &te); err != nil {
		return logical.ErrorResponse(err.Error()), logical.ErrInvalidRequest
	}

	// Generate the response
	resp.Auth = &logical.Auth{
		NumUses:     te.NumUses,
		DisplayName: te.DisplayName,
		Policies:    te.Policies,
		Metadata:    te.Meta,
		LeaseOptions: logical.LeaseOptions{
			TTL:       te.TTL,
			Renewable: renewable,
		},
		ClientToken:    te.ID,
		Accessor:       te.Accessor,
		EntityID:       te.EntityID,
		Period:         periodToUse,
		ExplicitMaxTTL: explicitMaxTTLToUse,
		CreationPath:   te.Path,
	}

	if ts.policyLookupFunc != nil {
		for _, p := range te.Policies {
			policy, err := ts.policyLookupFunc(p)
			if err != nil {
				return logical.ErrorResponse(fmt.Sprintf("could not look up policy %s", p)), nil
			}
			if policy == nil {
				resp.AddWarning(fmt.Sprintf("Policy %q does not exist", p))
			}
		}
	}

	return resp, nil
}

// handleRevokeSelf handles the auth/token/revoke-self path for revocation of tokens
// in a way that revokes all child tokens. Normally, using sys/revoke/leaseID will revoke
// the token and all children anyways, but that is only available when there is a lease.
func (ts *TokenStore) handleRevokeSelf(ctx context.Context, req *logical.Request, data *framework.FieldData) (*logical.Response, error) {
	te, err := ts.Lookup(ctx, req.ClientToken)
	if err != nil {
		return nil, err
	}

	if te == nil {
		return logical.ErrorResponse("token not found"), logical.ErrInvalidRequest
	}

	leaseID, err := ts.expiration.CreateOrFetchRevocationLeaseByToken(te)
	if err != nil {
		return nil, err
	}

	err = ts.expiration.Revoke(leaseID)
	if err != nil {
		return nil, err
	}

	return nil, nil
}

// handleRevokeTree handles the auth/token/revoke/id path for revocation of tokens
// in a way that revokes all child tokens. Normally, using sys/revoke/leaseID will revoke
// the token and all children anyways, but that is only available when there is a lease.
func (ts *TokenStore) handleRevokeTree(ctx context.Context, req *logical.Request, data *framework.FieldData) (*logical.Response, error) {
	var urltoken bool
	id := data.Get("token").(string)
	if id == "" {
		id = data.Get("urltoken").(string)
		if id == "" {
			return logical.ErrorResponse("missing token ID"), logical.ErrInvalidRequest
		}
		urltoken = true
	}

	te, err := ts.Lookup(ctx, id)
	if err != nil {
		return nil, err
	}

	if te == nil {
		return logical.ErrorResponse("token not found"), logical.ErrInvalidRequest
	}

	leaseID, err := ts.expiration.CreateOrFetchRevocationLeaseByToken(te)
	if err != nil {
		return nil, err
	}

	err = ts.expiration.Revoke(leaseID)
	if err != nil {
		return nil, err
	}

	if urltoken {
		resp := &logical.Response{}
		resp.AddWarning(`Using a token in the path is unsafe as the token can be logged in many places. Please use POST or PUT with the token passed in via the "token" parameter.`)
		return resp, nil
	}

	return nil, nil
}

// handleRevokeOrphan handles the auth/token/revoke-orphan/id path for revocation of tokens
// in a way that leaves child tokens orphaned. Normally, using sys/revoke/leaseID will revoke
// the token and all children.
func (ts *TokenStore) handleRevokeOrphan(ctx context.Context, req *logical.Request, data *framework.FieldData) (*logical.Response, error) {
	var urltoken bool
	// Parse the id
	id := data.Get("token").(string)
	if id == "" {
		id = data.Get("urltoken").(string)
		if id == "" {
			return logical.ErrorResponse("missing token ID"), logical.ErrInvalidRequest
		}
		urltoken = true
	}

	parent, err := ts.Lookup(ctx, req.ClientToken)
	if err != nil {
		return nil, errwrap.Wrapf("parent token lookup failed: {{err}}", err)
	}
	if parent == nil {
		return logical.ErrorResponse("parent token lookup failed: no parent found"), logical.ErrInvalidRequest
	}

	// Check if the client token has sudo/root privileges for the requested path
	isSudo := ts.System().SudoPrivilege(ctx, req.MountPoint+req.Path, req.ClientToken)

	if !isSudo {
		return logical.ErrorResponse("root or sudo privileges required to revoke and orphan"),
			logical.ErrInvalidRequest
	}

	// Revoke and orphan
	if err := ts.revokeOrphan(ctx, id); err != nil {
		return logical.ErrorResponse(err.Error()), logical.ErrInvalidRequest
	}

	if urltoken {
		resp := &logical.Response{}
		resp.AddWarning(`Using a token in the path is unsafe as the token can be logged in many places. Please use POST or PUT with the token passed in via the "token" parameter.`)
		return resp, nil
	}

	return nil, nil
}

func (ts *TokenStore) handleLookupSelf(ctx context.Context, req *logical.Request, data *framework.FieldData) (*logical.Response, error) {
	data.Raw["token"] = req.ClientToken
	return ts.handleLookup(ctx, req, data)
}

// handleLookup handles the auth/token/lookup/id path for querying information about
// a particular token. This can be used to see which policies are applicable.
func (ts *TokenStore) handleLookup(ctx context.Context, req *logical.Request, data *framework.FieldData) (*logical.Response, error) {
	var urltoken bool
	id := data.Get("token").(string)
	if id == "" {
		id = data.Get("urltoken").(string)
		if id != "" {
			urltoken = true
		}
	}
	if id == "" {
		id = req.ClientToken
	}
	if id == "" {
		return logical.ErrorResponse("missing token ID"), logical.ErrInvalidRequest
	}

	lock := locksutil.LockForKey(ts.tokenLocks, id)
	lock.RLock()
	defer lock.RUnlock()

	// Lookup the token
	saltedID, err := ts.SaltID(ctx, id)
	if err != nil {
		return logical.ErrorResponse(err.Error()), logical.ErrInvalidRequest
	}
	out, err := ts.lookupSalted(ctx, saltedID, true)
	if err != nil {
		return logical.ErrorResponse(err.Error()), logical.ErrInvalidRequest
	}

	if out == nil {
		return logical.ErrorResponse("bad token"), logical.ErrPermissionDenied
	}

	// Generate a response. We purposely omit the parent reference otherwise
	// you could escalate your privileges.
	resp := &logical.Response{
		Data: map[string]interface{}{
			"id":               out.ID,
			"accessor":         out.Accessor,
			"policies":         out.Policies,
			"path":             out.Path,
			"meta":             out.Meta,
			"display_name":     out.DisplayName,
			"num_uses":         out.NumUses,
			"orphan":           false,
			"creation_time":    int64(out.CreationTime),
			"creation_ttl":     int64(out.TTL.Seconds()),
			"expire_time":      nil,
			"ttl":              int64(0),
			"explicit_max_ttl": int64(out.ExplicitMaxTTL.Seconds()),
			"entity_id":        out.EntityID,
		},
	}

	if out.Parent == "" {
		resp.Data["orphan"] = true
	}

	if out.Role != "" {
		resp.Data["role"] = out.Role
	}

	if out.Period != 0 {
		resp.Data["period"] = int64(out.Period.Seconds())
	}

	if len(out.BoundCIDRs) > 0 {
		resp.Data["bound_cidrs"] = out.BoundCIDRs
	}

	// Fetch the last renewal time
	leaseTimes, err := ts.expiration.FetchLeaseTimesByToken(out.Path, out.ID)
	if err != nil {
		return logical.ErrorResponse(err.Error()), logical.ErrInvalidRequest
	}
	if leaseTimes != nil {
		if !leaseTimes.LastRenewalTime.IsZero() {
			resp.Data["last_renewal_time"] = leaseTimes.LastRenewalTime.Unix()
			resp.Data["last_renewal"] = leaseTimes.LastRenewalTime
		}
		if !leaseTimes.ExpireTime.IsZero() {
			resp.Data["expire_time"] = leaseTimes.ExpireTime
			resp.Data["ttl"] = leaseTimes.ttl()
		}
		renewable, _ := leaseTimes.renewable()
		resp.Data["renewable"] = renewable
		resp.Data["issue_time"] = leaseTimes.IssueTime
	}

	if out.EntityID != "" {
		_, identityPolicies, err := ts.identityPoliciesDeriverFunc(out.EntityID)
		if err != nil {
			return nil, err
		}
		if len(identityPolicies) != 0 {
			resp.Data["identity_policies"] = identityPolicies
		}
	}

	if urltoken {
		resp.AddWarning(`Using a token in the path is unsafe as the token can be logged in many places. Please use POST or PUT with the token passed in via the "token" parameter.`)
	}

	return resp, nil
}

func (ts *TokenStore) handleRenewSelf(ctx context.Context, req *logical.Request, data *framework.FieldData) (*logical.Response, error) {
	data.Raw["token"] = req.ClientToken
	return ts.handleRenew(ctx, req, data)
}

// handleRenew handles the auth/token/renew/id path for renewal of tokens.
// This is used to prevent token expiration and revocation.
func (ts *TokenStore) handleRenew(ctx context.Context, req *logical.Request, data *framework.FieldData) (*logical.Response, error) {
	var urltoken bool
	id := data.Get("token").(string)
	if id == "" {
		id = data.Get("urltoken").(string)
		if id == "" {
			return logical.ErrorResponse("missing token ID"), logical.ErrInvalidRequest
		}
		urltoken = true
	}
	incrementRaw := data.Get("increment").(int)

	// Convert the increment
	increment := time.Duration(incrementRaw) * time.Second

	// Lookup the token
	te, err := ts.Lookup(ctx, id)
	if err != nil {
		return nil, errwrap.Wrapf("error looking up token: {{err}}", err)
	}

	// Verify the token exists
	if te == nil {
		return logical.ErrorResponse("token not found"), logical.ErrInvalidRequest
	}

	// Renew the token and its children
	resp, err := ts.expiration.RenewToken(req, te.Path, te.ID, increment)

	if urltoken {
		resp.AddWarning(`Using a token in the path is unsafe as the token can be logged in many places. Please use POST or PUT with the token passed in via the "token" parameter.`)
	}

	return resp, err
}

func (ts *TokenStore) destroyCubbyhole(ctx context.Context, saltedID string) error {
	if ts.cubbyholeBackend == nil {
		// Should only ever happen in testing
		return nil
	}
	return ts.cubbyholeBackend.revoke(ctx, salt.SaltID(ts.cubbyholeBackend.saltUUID, saltedID, salt.SHA1Hash))
}

func (ts *TokenStore) authRenew(ctx context.Context, req *logical.Request, d *framework.FieldData) (*logical.Response, error) {
	if req.Auth == nil {
		return nil, fmt.Errorf("request auth is nil")
	}

	te, err := ts.Lookup(ctx, req.Auth.ClientToken)
	if err != nil {
		return nil, errwrap.Wrapf("error looking up token: {{err}}", err)
	}
	if te == nil {
		return nil, fmt.Errorf("no token entry found during lookup")
	}

	if te.Role == "" {
		req.Auth.Period = te.Period
		req.Auth.ExplicitMaxTTL = te.ExplicitMaxTTL
		return &logical.Response{Auth: req.Auth}, nil
	}

	role, err := ts.tokenStoreRole(ctx, te.Role)
	if err != nil {
		return nil, errwrap.Wrapf(fmt.Sprintf("error looking up role %q: {{err}}", te.Role), err)
	}
	if role == nil {
		return nil, fmt.Errorf("original token role %q could not be found, not renewing", te.Role)
	}

	req.Auth.Period = role.Period
	req.Auth.ExplicitMaxTTL = role.ExplicitMaxTTL
	return &logical.Response{Auth: req.Auth}, nil
}

func (ts *TokenStore) tokenStoreRole(ctx context.Context, name string) (*tsRoleEntry, error) {
	entry, err := ts.view.Get(ctx, fmt.Sprintf("%s%s", rolesPrefix, name))
	if err != nil {
		return nil, err
	}
	if entry == nil {
		return nil, nil
	}

	var result tsRoleEntry
	if err := entry.DecodeJSON(&result); err != nil {
		return nil, err
	}

	return &result, nil
}

func (ts *TokenStore) tokenStoreRoleList(ctx context.Context, req *logical.Request, d *framework.FieldData) (*logical.Response, error) {
	entries, err := ts.view.List(ctx, rolesPrefix)
	if err != nil {
		return nil, err
	}

	ret := make([]string, len(entries))
	for i, entry := range entries {
		ret[i] = strings.TrimPrefix(entry, rolesPrefix)
	}

	return logical.ListResponse(ret), nil
}

func (ts *TokenStore) tokenStoreRoleDelete(ctx context.Context, req *logical.Request, data *framework.FieldData) (*logical.Response, error) {
	err := ts.view.Delete(ctx, fmt.Sprintf("%s%s", rolesPrefix, data.Get("role_name").(string)))
	if err != nil {
		return nil, err
	}

	return nil, nil
}

func (ts *TokenStore) tokenStoreRoleRead(ctx context.Context, req *logical.Request, data *framework.FieldData) (*logical.Response, error) {
	role, err := ts.tokenStoreRole(ctx, data.Get("role_name").(string))
	if err != nil {
		return nil, err
	}
	if role == nil {
		return nil, nil
	}

	resp := &logical.Response{
		Data: map[string]interface{}{
			"period":              int64(role.Period.Seconds()),
			"explicit_max_ttl":    int64(role.ExplicitMaxTTL.Seconds()),
			"disallowed_policies": role.DisallowedPolicies,
			"allowed_policies":    role.AllowedPolicies,
			"name":                role.Name,
			"orphan":              role.Orphan,
			"path_suffix":         role.PathSuffix,
			"renewable":           role.Renewable,
		},
	}

	if len(role.BoundCIDRs) > 0 {
		resp.Data["bound_cidrs"] = role.BoundCIDRs
	}

	return resp, nil
}

func (ts *TokenStore) tokenStoreRoleExistenceCheck(ctx context.Context, req *logical.Request, data *framework.FieldData) (bool, error) {
	name := data.Get("role_name").(string)
	if name == "" {
		return false, fmt.Errorf("role name cannot be empty")
	}
	role, err := ts.tokenStoreRole(ctx, name)
	if err != nil {
		return false, err
	}

	return role != nil, nil
}

func (ts *TokenStore) tokenStoreRoleCreateUpdate(ctx context.Context, req *logical.Request, data *framework.FieldData) (*logical.Response, error) {
	name := data.Get("role_name").(string)
	if name == "" {
		return logical.ErrorResponse("role name cannot be empty"), nil
	}
	entry, err := ts.tokenStoreRole(ctx, name)
	if err != nil {
		return nil, err
	}

	// Due to the existence check, entry will only be nil if it's a create
	// operation, so just create a new one
	if entry == nil {
		entry = &tsRoleEntry{
			Name: name,
		}
	}

	// In this series of blocks, if we do not find a user-provided value and
	// it's a creation operation, we call data.Get to get the appropriate
	// default

	orphanInt, ok := data.GetOk("orphan")
	if ok {
		entry.Orphan = orphanInt.(bool)
	} else if req.Operation == logical.CreateOperation {
		entry.Orphan = data.Get("orphan").(bool)
	}

	periodInt, ok := data.GetOk("period")
	if ok {
		entry.Period = time.Second * time.Duration(periodInt.(int))
	} else if req.Operation == logical.CreateOperation {
		entry.Period = time.Second * time.Duration(data.Get("period").(int))
	}

	renewableInt, ok := data.GetOk("renewable")
	if ok {
		entry.Renewable = renewableInt.(bool)
	} else if req.Operation == logical.CreateOperation {
		entry.Renewable = data.Get("renewable").(bool)
	}

	boundCIDRsRaw, ok := data.GetOk("bound_cidrs")
	if ok {
		boundCIDRs := boundCIDRsRaw.([]string)
		if len(boundCIDRs) > 0 {
			var parsedCIDRs []*sockaddr.SockAddrMarshaler
			for _, v := range boundCIDRs {
				parsedCIDR, err := sockaddr.NewSockAddr(v)
				if err != nil {
					return logical.ErrorResponse(errwrap.Wrapf(fmt.Sprintf("invalid value %q when parsing bound cidrs: {{err}}", v), err).Error()), nil
				}
				parsedCIDRs = append(parsedCIDRs, &sockaddr.SockAddrMarshaler{parsedCIDR})
			}
			entry.BoundCIDRs = parsedCIDRs
		}
	}

	var resp *logical.Response

	explicitMaxTTLInt, ok := data.GetOk("explicit_max_ttl")
	if ok {
		entry.ExplicitMaxTTL = time.Second * time.Duration(explicitMaxTTLInt.(int))
	} else if req.Operation == logical.CreateOperation {
		entry.ExplicitMaxTTL = time.Second * time.Duration(data.Get("explicit_max_ttl").(int))
	}
	if entry.ExplicitMaxTTL != 0 {
		sysView := ts.System()

		if sysView.MaxLeaseTTL() != time.Duration(0) && entry.ExplicitMaxTTL > sysView.MaxLeaseTTL() {
			if resp == nil {
				resp = &logical.Response{}
			}
			resp.AddWarning(fmt.Sprintf(
				"Given explicit max TTL of %d is greater than system/mount allowed value of %d seconds; until this is fixed attempting to create tokens against this role will result in an error",
				int64(entry.ExplicitMaxTTL.Seconds()), int64(sysView.MaxLeaseTTL().Seconds())))
		}
	}

	pathSuffixInt, ok := data.GetOk("path_suffix")
	if ok {
		pathSuffix := pathSuffixInt.(string)
		if pathSuffix != "" {
			matched := pathSuffixSanitize.MatchString(pathSuffix)
			if !matched {
				return logical.ErrorResponse(fmt.Sprintf(
					"given role path suffix contains invalid characters; must match %s",
					pathSuffixSanitize.String())), nil
			}
			entry.PathSuffix = pathSuffix
		}
	} else if req.Operation == logical.CreateOperation {
		entry.PathSuffix = data.Get("path_suffix").(string)
	}

	if strings.Contains(entry.PathSuffix, "..") {
		return logical.ErrorResponse(fmt.Sprintf("error registering path suffix: %s", consts.ErrPathContainsParentReferences)), nil
	}

	allowedPoliciesRaw, ok := data.GetOk("allowed_policies")
	if ok {
		entry.AllowedPolicies = policyutil.SanitizePolicies(allowedPoliciesRaw.([]string), policyutil.DoNotAddDefaultPolicy)
	} else if req.Operation == logical.CreateOperation {
		entry.AllowedPolicies = policyutil.SanitizePolicies(data.Get("allowed_policies").([]string), policyutil.DoNotAddDefaultPolicy)
	}

	disallowedPoliciesRaw, ok := data.GetOk("disallowed_policies")
	if ok {
		entry.DisallowedPolicies = strutil.RemoveDuplicates(disallowedPoliciesRaw.([]string), true)
	} else if req.Operation == logical.CreateOperation {
		entry.DisallowedPolicies = strutil.RemoveDuplicates(data.Get("disallowed_policies").([]string), true)
	}

	// Store it
	jsonEntry, err := logical.StorageEntryJSON(fmt.Sprintf("%s%s", rolesPrefix, name), entry)
	if err != nil {
		return nil, err
	}
	if err := ts.view.Put(ctx, jsonEntry); err != nil {
		return nil, err
	}

	return resp, nil
}

const (
	tokenTidyHelp = `
This endpoint performs cleanup tasks that can be run if certain error
conditions have occurred.
`
	tokenTidyDesc = `
This endpoint performs cleanup tasks that can be run to clean up token and
lease entries after certain error conditions. Usually running this is not
necessary, and is only required if upgrade notes or support personnel suggest
it.
`
	tokenBackendHelp = `The token credential backend is always enabled and builtin to Vault.
Client tokens are used to identify a client and to allow Vault to associate policies and ACLs
which are enforced on every request. This backend also allows for generating sub-tokens as well
as revocation of tokens. The tokens are renewable if associated with a lease.`
	tokenCreateHelp          = `The token create path is used to create new tokens.`
	tokenCreateOrphanHelp    = `The token create path is used to create new orphan tokens.`
	tokenCreateRoleHelp      = `This token create path is used to create new tokens adhering to the given role.`
	tokenListRolesHelp       = `This endpoint lists configured roles.`
	tokenLookupAccessorHelp  = `This endpoint will lookup a token associated with the given accessor and its properties. Response will not contain the token ID.`
	tokenLookupHelp          = `This endpoint will lookup a token and its properties.`
	tokenPathRolesHelp       = `This endpoint allows creating, reading, and deleting roles.`
	tokenRevokeAccessorHelp  = `This endpoint will delete the token associated with the accessor and all of its child tokens.`
	tokenRevokeHelp          = `This endpoint will delete the given token and all of its child tokens.`
	tokenRevokeSelfHelp      = `This endpoint will delete the token used to call it and all of its child tokens.`
	tokenRevokeOrphanHelp    = `This endpoint will delete the token and orphan its child tokens.`
	tokenRenewHelp           = `This endpoint will renew the given token and prevent expiration.`
	tokenRenewSelfHelp       = `This endpoint will renew the token used to call it and prevent expiration.`
	tokenAllowedPoliciesHelp = `If set, tokens can be created with any subset of the policies in this
list, rather than the normal semantics of tokens being a subset of the
calling token's policies. The parameter is a comma-delimited string of
policy names.`
	tokenDisallowedPoliciesHelp = `If set, successful token creation via this role will require that
no policies in the given list are requested. The parameter is a comma-delimited string of policy names.`
	tokenOrphanHelp = `If true, tokens created via this role
will be orphan tokens (have no parent)`
	tokenPeriodHelp = `If set, tokens created via this role
will have no max lifetime; instead, their
renewal period will be fixed to this value.
This takes an integer number of seconds,
or a string duration (e.g. "24h").`
	tokenPathSuffixHelp = `If set, tokens created via this role
will contain the given suffix as a part of
their path. This can be used to assist use
of the 'revoke-prefix' endpoint later on.
The given suffix must match the regular
expression.`
	tokenExplicitMaxTTLHelp = `If set, tokens created via this role
carry an explicit maximum TTL. During renewal,
the current maximum TTL values of the role
and the mount are not checked for changes,
and any updates to these values will have
no effect on the token being renewed.`
	tokenRenewableHelp = `Tokens created via this role will be
renewable or not according to this value.
Defaults to "true".`
	tokenListAccessorsHelp = `List token accessors, which can then be
be used to iterate and discover their properties
or revoke them. Because this can be used to
cause a denial of service, this endpoint
requires 'sudo' capability in addition to
'list'.`
)<|MERGE_RESOLUTION|>--- conflicted
+++ resolved
@@ -147,10 +147,7 @@
 		cubbyholeDestroyer:          destroyCubbyhole,
 		logger:                      logger,
 		tokenLocks:                  locksutil.CreateLocks(),
-<<<<<<< HEAD
-=======
 		tokensPendingDeletion:       &sync.Map{},
->>>>>>> 3ee0802e
 		saltLock:                    sync.RWMutex{},
 		identityPoliciesDeriverFunc: c.fetchEntityAndDerivedPolicies,
 	}
