--- conflicted
+++ resolved
@@ -48,11 +48,7 @@
     "ember-api-actions": "^0.1.8",
     "ember-basic-dropdown": "^0.33.5",
     "ember-basic-dropdown-hover": "^0.2.0",
-<<<<<<< HEAD
-    "ember-cli": "~2.14.0",
-=======
     "ember-cli": "~2.16.0",
->>>>>>> 3ee0802e
     "ember-cli-autoprefixer": "^0.8.1",
     "ember-cli-babel": "^6.3.0",
     "ember-cli-cjs-transform": "^1.2.0",
