package approle

import (
	"context"
	"fmt"
	"sync/atomic"
	"time"

	"github.com/hashicorp/errwrap"
	"github.com/hashicorp/go-multierror"
	"github.com/hashicorp/vault/logical"
	"github.com/hashicorp/vault/logical/framework"
)

func pathTidySecretID(b *backend) *framework.Path {
	return &framework.Path{
		Pattern: "tidy/secret-id$",

		Callbacks: map[logical.Operation]framework.OperationFunc{
			logical.UpdateOperation: b.pathTidySecretIDUpdate,
		},

		HelpSynopsis:    pathTidySecretIDSyn,
		HelpDescription: pathTidySecretIDDesc,
	}
}

// tidySecretID is used to delete entries in the whitelist that are expired.
func (b *backend) tidySecretID(ctx context.Context, s logical.Storage) error {
	grabbed := atomic.CompareAndSwapUint32(&b.tidySecretIDCASGuard, 0, 1)
	if grabbed {
		defer atomic.StoreUint32(&b.tidySecretIDCASGuard, 0)
	} else {
		return fmt.Errorf("SecretID tidy operation already running")
	}

	var result error

	tidyFunc := func(secretIDPrefixToUse, accessorIDPrefixToUse string) error {
		roleNameHMACs, err := s.List(ctx, secretIDPrefixToUse)
		if err != nil {
			return err
		}

		// List all the accessors and add them all to a map
		accessorHashes, err := s.List(ctx, accessorIDPrefixToUse)
		if err != nil {
			return err
		}
		accessorMap := make(map[string]bool, len(accessorHashes))
		for _, accessorHash := range accessorHashes {
			accessorMap[accessorHash] = true
		}

		secretIDCleanupFunc := func(secretIDHMAC, roleNameHMAC, secretIDPrefixToUse string) error {
			lock := b.secretIDLock(secretIDHMAC)
			lock.Lock()
			defer lock.Unlock()

			entryIndex := fmt.Sprintf("%s%s%s", secretIDPrefixToUse, roleNameHMAC, secretIDHMAC)
			secretIDEntry, err := s.Get(ctx, entryIndex)
			if err != nil {
				return errwrap.Wrapf(fmt.Sprintf("error fetching SecretID %q: {{err}}", secretIDHMAC), err)
			}

			if secretIDEntry == nil {
				result = multierror.Append(result, fmt.Errorf("entry for SecretID %q is nil", secretIDHMAC))
				return nil
			}

			if secretIDEntry.Value == nil || len(secretIDEntry.Value) == 0 {
				return fmt.Errorf("found entry for SecretID %q but actual SecretID is empty", secretIDHMAC)
			}

			var result secretIDStorageEntry
			if err := secretIDEntry.DecodeJSON(&result); err != nil {
				return err
			}

			// If a secret ID entry does not have a corresponding accessor
			// entry, revoke the secret ID immediately
			accessorEntry, err := b.secretIDAccessorEntry(ctx, s, result.SecretIDAccessor, secretIDPrefixToUse)
			if err != nil {
				return errwrap.Wrapf("failed to read secret ID accessor entry: {{err}}", err)
			}
			if accessorEntry == nil {
				if err := s.Delete(ctx, entryIndex); err != nil {
					return errwrap.Wrapf(fmt.Sprintf("error deleting secret ID %q from storage: {{err}}", secretIDHMAC), err)
				}
				return nil
			}

			// ExpirationTime not being set indicates non-expiring SecretIDs
			if !result.ExpirationTime.IsZero() && time.Now().After(result.ExpirationTime) {
				// Clean up the accessor of the secret ID first
				err = b.deleteSecretIDAccessorEntry(ctx, s, result.SecretIDAccessor, secretIDPrefixToUse)
				if err != nil {
<<<<<<< HEAD
					return err
=======
					return errwrap.Wrapf("failed to delete secret ID accessor entry: {{err}}", err)
>>>>>>> 3ee0802e
				}

				if err := s.Delete(ctx, entryIndex); err != nil {
					return errwrap.Wrapf(fmt.Sprintf("error deleting SecretID %q from storage: {{err}}", secretIDHMAC), err)
				}

				return nil
			}

			// At this point, the secret ID is not expired and is valid. Delete
			// the corresponding accessor from the accessorMap. This will leave
			// only the dangling accessors in the map which can then be cleaned
			// up later.
			salt, err := b.Salt(ctx)
			if err != nil {
				return err
			}
			delete(accessorMap, salt.SaltID(result.SecretIDAccessor))

			return nil
		}

		for _, roleNameHMAC := range roleNameHMACs {
			secretIDHMACs, err := s.List(ctx, fmt.Sprintf("%s%s", secretIDPrefixToUse, roleNameHMAC))
			if err != nil {
				return err
			}
			for _, secretIDHMAC := range secretIDHMACs {
				err = secretIDCleanupFunc(secretIDHMAC, roleNameHMAC, secretIDPrefixToUse)
				if err != nil {
					return err
				}
			}
		}

		// Accessor indexes were not getting cleaned up until 0.9.3. This is a fix
		// to clean up the dangling accessor entries.
		for accessorHash, _ := range accessorMap {
			// Ideally, locking should be performed here. But for that, accessors
			// are required in plaintext, which are not available. Hence performing
			// a racy cleanup.
			err = s.Delete(ctx, secretIDAccessorPrefix+accessorHash)
			if err != nil {
				return err
			}
		}

		return nil
	}

	err := tidyFunc(secretIDPrefix, secretIDAccessorPrefix)
	if err != nil {
		return err
	}
	err = tidyFunc(secretIDLocalPrefix, secretIDAccessorLocalPrefix)
	if err != nil {
		return err
	}

	return result
}

// pathTidySecretIDUpdate is used to delete the expired SecretID entries
func (b *backend) pathTidySecretIDUpdate(ctx context.Context, req *logical.Request, data *framework.FieldData) (*logical.Response, error) {
	return nil, b.tidySecretID(ctx, req.Storage)
}

const pathTidySecretIDSyn = "Trigger the clean-up of expired SecretID entries."
const pathTidySecretIDDesc = `SecretIDs will have expiration time attached to them. The periodic function
of the backend will look for expired entries and delete them. This happens once in a minute. Invoking
this endpoint will trigger the clean-up action, without waiting for the backend's periodic function.`<|MERGE_RESOLUTION|>--- conflicted
+++ resolved
@@ -95,11 +95,7 @@
 				// Clean up the accessor of the secret ID first
 				err = b.deleteSecretIDAccessorEntry(ctx, s, result.SecretIDAccessor, secretIDPrefixToUse)
 				if err != nil {
-<<<<<<< HEAD
-					return err
-=======
 					return errwrap.Wrapf("failed to delete secret ID accessor entry: {{err}}", err)
->>>>>>> 3ee0802e
 				}
 
 				if err := s.Delete(ctx, entryIndex); err != nil {
