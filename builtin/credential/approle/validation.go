package approle

import (
	"context"
	"crypto/hmac"
	"crypto/sha256"
	"encoding/hex"
	"fmt"
	"time"

	"github.com/hashicorp/errwrap"
	"github.com/hashicorp/go-uuid"
	"github.com/hashicorp/vault/helper/cidrutil"
	"github.com/hashicorp/vault/helper/locksutil"
	"github.com/hashicorp/vault/logical"
)

// secretIDStorageEntry represents the information stored in storage
// when a SecretID is created. The structure of the SecretID storage
// entry is the same for all the types of SecretIDs generated.
type secretIDStorageEntry struct {
	// Accessor for the SecretID. It is a random UUID serving as
	// a secondary index for the SecretID. This uniquely identifies
	// the SecretID it belongs to, and hence can be used for listing
	// and deleting SecretIDs. Accessors cannot be used as valid
	// SecretIDs during login.
	SecretIDAccessor string `json:"secret_id_accessor" mapstructure:"secret_id_accessor"`

	// Number of times this SecretID can be used to perform the login
	// operation
	SecretIDNumUses int `json:"secret_id_num_uses" mapstructure:"secret_id_num_uses"`

	// Duration after which this SecretID should expire. This is capped by
	// the backend mount's max TTL value.
	SecretIDTTL time.Duration `json:"secret_id_ttl" mapstructure:"secret_id_ttl"`

	// The time when the SecretID was created
	CreationTime time.Time `json:"creation_time" mapstructure:"creation_time"`

	// The time when the SecretID becomes eligible for tidy operation.
	// Tidying is performed by the PeriodicFunc of the backend which is 1
	// minute apart.
	ExpirationTime time.Time `json:"expiration_time" mapstructure:"expiration_time"`

	// The time representing the last time this storage entry was modified
	LastUpdatedTime time.Time `json:"last_updated_time" mapstructure:"last_updated_time"`

	// Metadata that belongs to the SecretID
	Metadata map[string]string `json:"metadata" mapstructure:"metadata"`

	// CIDRList is a set of CIDR blocks that impose source address
	// restrictions on the usage of SecretID
	CIDRList []string `json:"cidr_list" mapstructure:"cidr_list"`

	// This is a deprecated field
	SecretIDNumUsesDeprecated int `json:"SecretIDNumUses" mapstructure:"SecretIDNumUses"`
}

// Represents the payload of the storage entry of the accessor that maps to a
// unique SecretID. Note that SecretIDs should never be stored in plaintext
// anywhere in the backend. SecretIDHMAC will be used as an index to fetch the
// properties of the SecretID and to delete the SecretID.
type secretIDAccessorStorageEntry struct {
	// Hash of the SecretID which can be used to find the storage index at which
	// properties of SecretID is stored.
<<<<<<< HEAD
	SecretIDHMAC string `json:"secret_id_hmac" structs:"secret_id_hmac" mapstructure:"secret_id_hmac"`
}

// Checks if the Role represented by the RoleID still exists
func (b *backend) validateRoleID(ctx context.Context, s logical.Storage, roleID string) (*roleStorageEntry, string, error) {
	// Look for the storage entry that maps the roleID to role
	roleIDIndex, err := b.roleIDEntry(ctx, s, roleID)
	if err != nil {
		return nil, "", err
	}
	if roleIDIndex == nil {
		return nil, "", fmt.Errorf("invalid role_id %q", roleID)
	}

	lock := b.roleLock(roleIDIndex.Name)
	lock.RLock()
	defer lock.RUnlock()

	role, err := b.roleEntry(ctx, s, roleIDIndex.Name)
	if err != nil {
		return nil, "", err
	}
	if role == nil {
		return nil, "", fmt.Errorf("role %q referred by the role_id %q does not exist anymore", roleIDIndex.Name, roleID)
	}

	return role, roleIDIndex.Name, nil
}

// Validates the supplied RoleID and SecretID
func (b *backend) validateCredentials(ctx context.Context, req *logical.Request, data *framework.FieldData) (*roleStorageEntry, string, map[string]string, string, error, error) {
	metadata := make(map[string]string)
	// RoleID must be supplied during every login
	roleID := strings.TrimSpace(data.Get("role_id").(string))
	if roleID == "" {
		return nil, "", metadata, "", fmt.Errorf("missing role_id"), nil
	}

	// Validate the RoleID and get the Role entry
	role, roleName, err := b.validateRoleID(ctx, req.Storage, roleID)
	if err != nil {
		return nil, "", metadata, "", nil, err
	}
	if role == nil || roleName == "" {
		return nil, "", metadata, "", fmt.Errorf("failed to validate role_id"), nil
	}

	var secretID string
	if role.BindSecretID {
		// If 'bind_secret_id' was set on role, look for the field 'secret_id'
		// to be specified and validate it.
		secretID = strings.TrimSpace(data.Get("secret_id").(string))
		if secretID == "" {
			return nil, "", metadata, "", fmt.Errorf("missing secret_id"), nil
		}

		if role.LowerCaseRoleName {
			roleName = strings.ToLower(roleName)
		}

		// Check if the SecretID supplied is valid. If use limit was specified
		// on the SecretID, it will be decremented in this call.
		var valid bool
		valid, metadata, err = b.validateBindSecretID(ctx, req, roleName, secretID, role)
		if err != nil {
			return nil, "", metadata, "", nil, err
		}
		if !valid {
			return nil, "", metadata, "", fmt.Errorf("invalid secret_id %q", secretID), nil
		}
	}

	if len(role.BoundCIDRList) != 0 {
		// If 'bound_cidr_list' was set, verify the CIDR restrictions
		if req.Connection == nil || req.Connection.RemoteAddr == "" {
			return nil, "", metadata, "", fmt.Errorf("failed to get connection information"), nil
		}

		belongs, err := cidrutil.IPBelongsToCIDRBlocksSlice(req.Connection.RemoteAddr, role.BoundCIDRList)
		if err != nil {
			return nil, "", metadata, "", nil, errwrap.Wrapf("failed to verify the CIDR restrictions set on the role: {{err}}", err)
		}
		if !belongs {
			return nil, "", metadata, "", fmt.Errorf("source address %q unauthorized through CIDR restrictions on the role", req.Connection.RemoteAddr), nil
		}
	}

	return role, roleName, metadata, secretID, nil, nil
}

// validateBindSecretID is used to determine if the given SecretID is a valid one.
func (b *backend) validateBindSecretID(ctx context.Context, req *logical.Request, roleName, secretID string,
	role *roleStorageEntry) (bool, map[string]string, error) {
	secretIDHMAC, err := createHMAC(role.HMACKey, secretID)
	if err != nil {
		return false, nil, errwrap.Wrapf("failed to create HMAC of secret_id: {{err}}", err)
	}

	roleNameHMAC, err := createHMAC(role.HMACKey, roleName)
	if err != nil {
		return false, nil, errwrap.Wrapf("failed to create HMAC of role_name: {{err}}", err)
	}

	entryIndex := fmt.Sprintf("%s%s/%s", role.SecretIDPrefix, roleNameHMAC, secretIDHMAC)

	// SecretID locks are always index based on secretIDHMACs. This helps
	// acquiring the locks when the SecretIDs are listed. This allows grabbing
	// the correct locks even if the SecretIDs are not known in plaintext.
	lock := b.secretIDLock(secretIDHMAC)
	lock.RLock()

	result, err := b.nonLockedSecretIDStorageEntry(ctx, req.Storage, role.SecretIDPrefix, roleNameHMAC, secretIDHMAC)
	if err != nil {
		lock.RUnlock()
		return false, nil, err
	} else if result == nil {
		lock.RUnlock()
		return false, nil, nil
	}

	// SecretIDNumUses will be zero only if the usage limit was not set at all,
	// in which case, the SecretID will remain to be valid as long as it is not
	// expired.
	if result.SecretIDNumUses == 0 {
		// Ensure that the CIDRs on the secret ID are still a subset of that of
		// role's
		if err := verifyCIDRRoleSecretIDSubset(result.CIDRList,
			role.BoundCIDRList); err != nil {
			return false, nil, err
		}

		// If CIDR restrictions are present on the secret ID, check if the
		// source IP complies to it
		if len(result.CIDRList) != 0 {
			if req.Connection == nil || req.Connection.RemoteAddr == "" {
				return false, nil, fmt.Errorf("failed to get connection information")
			}

			if belongs, err := cidrutil.IPBelongsToCIDRBlocksSlice(req.Connection.RemoteAddr, result.CIDRList); !belongs || err != nil {
				return false, nil, errwrap.Wrapf(fmt.Sprintf("source address %q unauthorized through CIDR restrictions on the secret ID: {{err}}", req.Connection.RemoteAddr), err)
			}
		}

		lock.RUnlock()
		return true, result.Metadata, nil
	}

	// If the SecretIDNumUses is non-zero, it means that its use-count should be updated
	// in the storage. Switch the lock from a `read` to a `write` and update
	// the storage entry.
	lock.RUnlock()

	lock.Lock()
	defer lock.Unlock()

	// Lock switching may change the data. Refresh the contents.
	result, err = b.nonLockedSecretIDStorageEntry(ctx, req.Storage, role.SecretIDPrefix, roleNameHMAC, secretIDHMAC)
	if err != nil {
		return false, nil, err
	}
	if result == nil {
		return false, nil, nil
	}

	// If there exists a single use left, delete the SecretID entry from
	// the storage but do not fail the validation request. Subsequent
	// requests to use the same SecretID will fail.
	if result.SecretIDNumUses == 1 {
		// Delete the secret IDs accessor first
		if err := b.deleteSecretIDAccessorEntry(ctx, req.Storage, result.SecretIDAccessor, role.SecretIDPrefix); err != nil {
			return false, nil, err
		}
		if err := req.Storage.Delete(ctx, entryIndex); err != nil {
			return false, nil, errwrap.Wrapf("failed to delete secret ID: {{err}}", err)
		}
	} else {
		// If the use count is greater than one, decrement it and update the last updated time.
		result.SecretIDNumUses -= 1
		result.LastUpdatedTime = time.Now()
		if entry, err := logical.StorageEntryJSON(entryIndex, &result); err != nil {
			return false, nil, errwrap.Wrapf("failed to create storage entry while decrementing the secret ID use count: {{err}}", err)
		} else if err = req.Storage.Put(ctx, entry); err != nil {
			return false, nil, errwrap.Wrapf("failed to decrement the secret ID use count: {{err}}", err)
		}
	}

	// Ensure that the CIDRs on the secret ID are still a subset of that of
	// role's
	if err := verifyCIDRRoleSecretIDSubset(result.CIDRList,
		role.BoundCIDRList); err != nil {
		return false, nil, err
	}

	// If CIDR restrictions are present on the secret ID, check if the
	// source IP complies to it
	if len(result.CIDRList) != 0 {
		if req.Connection == nil || req.Connection.RemoteAddr == "" {
			return false, nil, fmt.Errorf("failed to get connection information")
		}

		if belongs, err := cidrutil.IPBelongsToCIDRBlocksSlice(req.Connection.RemoteAddr, result.CIDRList); !belongs || err != nil {
			return false, nil, errwrap.Wrapf(fmt.Sprintf("source address %q unauthorized through CIDR restrictions on the secret ID: {{err}}", req.Connection.RemoteAddr), err)
		}
	}

	return true, result.Metadata, nil
=======
	SecretIDHMAC string `json:"secret_id_hmac" mapstructure:"secret_id_hmac"`
>>>>>>> 3ee0802e
}

// verifyCIDRRoleSecretIDSubset checks if the CIDR blocks set on the secret ID
// are a subset of CIDR blocks set on the role
func verifyCIDRRoleSecretIDSubset(secretIDCIDRs []string, roleBoundCIDRList []string) error {
	if len(secretIDCIDRs) != 0 {
		// If there are no CIDR blocks on the role, then the subset
		// requirement would be satisfied
		if len(roleBoundCIDRList) != 0 {
			subset, err := cidrutil.SubsetBlocks(roleBoundCIDRList, secretIDCIDRs)
			if !subset || err != nil {
				return errwrap.Wrapf(fmt.Sprintf("failed to verify subset relationship between CIDR blocks on the role %q and CIDR blocks on the secret ID %q: {{err}}", roleBoundCIDRList, secretIDCIDRs), err)
			}
		}
	}

	return nil
}

// Creates a SHA256 HMAC of the given 'value' using the given 'key' and returns
// a hex encoded string.
func createHMAC(key, value string) (string, error) {
	if key == "" {
		return "", fmt.Errorf("invalid HMAC key")
	}
	hm := hmac.New(sha256.New, []byte(key))
	hm.Write([]byte(value))
	return hex.EncodeToString(hm.Sum(nil)), nil
}

func (b *backend) secretIDLock(secretIDHMAC string) *locksutil.LockEntry {
	return locksutil.LockForKey(b.secretIDLocks, secretIDHMAC)
}

func (b *backend) secretIDAccessorLock(secretIDAccessor string) *locksutil.LockEntry {
	return locksutil.LockForKey(b.secretIDAccessorLocks, secretIDAccessor)
}

// nonLockedSecretIDStorageEntry fetches the secret ID properties from physical
// storage. The entry will be indexed based on the given HMACs of both role
// name and the secret ID. This method will not acquire secret ID lock to fetch
// the storage entry. Locks need to be acquired before calling this method.
func (b *backend) nonLockedSecretIDStorageEntry(ctx context.Context, s logical.Storage, roleSecretIDPrefix, roleNameHMAC, secretIDHMAC string) (*secretIDStorageEntry, error) {
	if secretIDHMAC == "" {
		return nil, fmt.Errorf("missing secret ID HMAC")
	}

	if roleNameHMAC == "" {
		return nil, fmt.Errorf("missing role name HMAC")
	}

	// Prepare the storage index at which the secret ID will be stored
	entryIndex := fmt.Sprintf("%s%s/%s", roleSecretIDPrefix, roleNameHMAC, secretIDHMAC)

	entry, err := s.Get(ctx, entryIndex)
	if err != nil {
		return nil, err
	}
	if entry == nil {
		return nil, nil
	}

	result := secretIDStorageEntry{}
	if err := entry.DecodeJSON(&result); err != nil {
		return nil, err
	}

	// TODO: Remove this upgrade bit in future releases
	persistNeeded := false
	if result.SecretIDNumUsesDeprecated != 0 {
		if result.SecretIDNumUses == 0 ||
			result.SecretIDNumUsesDeprecated < result.SecretIDNumUses {
			result.SecretIDNumUses = result.SecretIDNumUsesDeprecated
			persistNeeded = true
		}
		if result.SecretIDNumUses < result.SecretIDNumUsesDeprecated {
			result.SecretIDNumUsesDeprecated = result.SecretIDNumUses
			persistNeeded = true
		}
	}

	if persistNeeded {
		if err := b.nonLockedSetSecretIDStorageEntry(ctx, s, roleSecretIDPrefix, roleNameHMAC, secretIDHMAC, &result); err != nil {
			return nil, errwrap.Wrapf("failed to upgrade role storage entry {{err}}", err)
		}
	}

	return &result, nil
}

// nonLockedSetSecretIDStorageEntry creates or updates a secret ID entry at the
// physical storage. The entry will be indexed based on the given HMACs of both
// role name and the secret ID. This method will not acquire secret ID lock to
// create/update the storage entry. Locks need to be acquired before calling
// this method.
func (b *backend) nonLockedSetSecretIDStorageEntry(ctx context.Context, s logical.Storage, roleSecretIDPrefix, roleNameHMAC, secretIDHMAC string, secretEntry *secretIDStorageEntry) error {
	if roleSecretIDPrefix == "" {
		return fmt.Errorf("missing secret ID prefix")
	}
	if secretIDHMAC == "" {
		return fmt.Errorf("missing secret ID HMAC")
	}

	if roleNameHMAC == "" {
		return fmt.Errorf("missing role name HMAC")
	}

	if secretEntry == nil {
		return fmt.Errorf("nil secret entry")
	}

	entryIndex := fmt.Sprintf("%s%s/%s", roleSecretIDPrefix, roleNameHMAC, secretIDHMAC)

	if entry, err := logical.StorageEntryJSON(entryIndex, secretEntry); err != nil {
		return err
	} else if err = s.Put(ctx, entry); err != nil {
		return err
	}

	return nil
}

// registerSecretIDEntry creates a new storage entry for the given SecretID.
func (b *backend) registerSecretIDEntry(ctx context.Context, s logical.Storage, roleName, secretID, hmacKey, roleSecretIDPrefix string, secretEntry *secretIDStorageEntry) (*secretIDStorageEntry, error) {
	secretIDHMAC, err := createHMAC(hmacKey, secretID)
	if err != nil {
		return nil, errwrap.Wrapf("failed to create HMAC of secret ID: {{err}}", err)
	}
	roleNameHMAC, err := createHMAC(hmacKey, roleName)
	if err != nil {
		return nil, errwrap.Wrapf("failed to create HMAC of role_name: {{err}}", err)
	}

	lock := b.secretIDLock(secretIDHMAC)
	lock.RLock()

	entry, err := b.nonLockedSecretIDStorageEntry(ctx, s, roleSecretIDPrefix, roleNameHMAC, secretIDHMAC)
	if err != nil {
		lock.RUnlock()
		return nil, err
	}
	if entry != nil {
		lock.RUnlock()
		return nil, fmt.Errorf("SecretID is already registered")
	}

	// If there isn't an entry for the secretID already, switch the read lock
	// with a write lock and create an entry.
	lock.RUnlock()
	lock.Lock()
	defer lock.Unlock()

	// But before saving a new entry, check if the secretID entry was created during the lock switch.
	entry, err = b.nonLockedSecretIDStorageEntry(ctx, s, roleSecretIDPrefix, roleNameHMAC, secretIDHMAC)
	if err != nil {
		return nil, err
	}
	if entry != nil {
		return nil, fmt.Errorf("SecretID is already registered")
	}

	//
	// Create a new entry for the SecretID
	//

	// Set the creation time for the SecretID
	currentTime := time.Now()
	secretEntry.CreationTime = currentTime
	secretEntry.LastUpdatedTime = currentTime

	// If SecretIDTTL is not specified or if it crosses the backend mount's limit,
	// cap the expiration to backend's max. Otherwise, use it to determine the
	// expiration time.
	if secretEntry.SecretIDTTL < time.Duration(0) || secretEntry.SecretIDTTL > b.System().MaxLeaseTTL() {
		secretEntry.ExpirationTime = currentTime.Add(b.System().MaxLeaseTTL())
	} else if secretEntry.SecretIDTTL != time.Duration(0) {
		// Set the ExpirationTime only if SecretIDTTL was set. SecretIDs should not
		// expire by default.
		secretEntry.ExpirationTime = currentTime.Add(secretEntry.SecretIDTTL)
	}

	// Before storing the SecretID, store its accessor.
	if err := b.createSecretIDAccessorEntry(ctx, s, secretEntry, secretIDHMAC, roleSecretIDPrefix); err != nil {
		return nil, err
	}

	if err := b.nonLockedSetSecretIDStorageEntry(ctx, s, roleSecretIDPrefix, roleNameHMAC, secretIDHMAC, secretEntry); err != nil {
		return nil, err
	}

	return secretEntry, nil
}

// secretIDAccessorEntry is used to read the storage entry that maps an
// accessor to a secret_id.
func (b *backend) secretIDAccessorEntry(ctx context.Context, s logical.Storage, secretIDAccessor, roleSecretIDPrefix string) (*secretIDAccessorStorageEntry, error) {
	if secretIDAccessor == "" {
		return nil, fmt.Errorf("missing secretIDAccessor")
	}

	var result secretIDAccessorStorageEntry

	// Create index entry, mapping the accessor to the token ID
	salt, err := b.Salt(ctx)
	if err != nil {
		return nil, err
	}
	accessorPrefix := secretIDAccessorPrefix
	if roleSecretIDPrefix == secretIDLocalPrefix {
		accessorPrefix = secretIDAccessorLocalPrefix
	}
	entryIndex := accessorPrefix + salt.SaltID(secretIDAccessor)

	accessorLock := b.secretIDAccessorLock(secretIDAccessor)
	accessorLock.RLock()
	defer accessorLock.RUnlock()

	if entry, err := s.Get(ctx, entryIndex); err != nil {
		return nil, err
	} else if entry == nil {
		return nil, nil
	} else if err := entry.DecodeJSON(&result); err != nil {
		return nil, err
	}

	return &result, nil
}

// createSecretIDAccessorEntry creates an identifier for the SecretID. A storage index,
// mapping the accessor to the SecretID is also created. This method should
// be called when the lock for the corresponding SecretID is held.
func (b *backend) createSecretIDAccessorEntry(ctx context.Context, s logical.Storage, entry *secretIDStorageEntry, secretIDHMAC, roleSecretIDPrefix string) error {
	// Create a random accessor
	accessorUUID, err := uuid.GenerateUUID()
	if err != nil {
		return err
	}
	entry.SecretIDAccessor = accessorUUID

	// Create index entry, mapping the accessor to the token ID
	salt, err := b.Salt(ctx)
	if err != nil {
		return err
	}

	accessorPrefix := secretIDAccessorPrefix
	if roleSecretIDPrefix == secretIDLocalPrefix {
		accessorPrefix = secretIDAccessorLocalPrefix
	}
	entryIndex := accessorPrefix + salt.SaltID(entry.SecretIDAccessor)

	accessorLock := b.secretIDAccessorLock(accessorUUID)
	accessorLock.Lock()
	defer accessorLock.Unlock()

	if entry, err := logical.StorageEntryJSON(entryIndex, &secretIDAccessorStorageEntry{
		SecretIDHMAC: secretIDHMAC,
	}); err != nil {
		return err
	} else if err = s.Put(ctx, entry); err != nil {
		return errwrap.Wrapf("failed to persist accessor index entry: {{err}}", err)
	}

	return nil
}

// deleteSecretIDAccessorEntry deletes the storage index mapping the accessor to a SecretID.
func (b *backend) deleteSecretIDAccessorEntry(ctx context.Context, s logical.Storage, secretIDAccessor, roleSecretIDPrefix string) error {
	salt, err := b.Salt(ctx)
	if err != nil {
		return err
	}

	accessorPrefix := secretIDAccessorPrefix
	if roleSecretIDPrefix == secretIDLocalPrefix {
		accessorPrefix = secretIDAccessorLocalPrefix
	}
	entryIndex := accessorPrefix + salt.SaltID(secretIDAccessor)

	accessorLock := b.secretIDAccessorLock(secretIDAccessor)
	accessorLock.Lock()
	defer accessorLock.Unlock()

	// Delete the accessor of the SecretID first
	if err := s.Delete(ctx, entryIndex); err != nil {
		return errwrap.Wrapf("failed to delete accessor storage entry: {{err}}", err)
	}

	return nil
}

// flushRoleSecrets deletes all the SecretIDs that belong to the given
// RoleID.
func (b *backend) flushRoleSecrets(ctx context.Context, s logical.Storage, roleName, hmacKey, roleSecretIDPrefix string) error {
	roleNameHMAC, err := createHMAC(hmacKey, roleName)
	if err != nil {
		return errwrap.Wrapf("failed to create HMAC of role_name: {{err}}", err)
	}

	// Acquire the custom lock to perform listing of SecretIDs
	b.secretIDListingLock.RLock()
	defer b.secretIDListingLock.RUnlock()

	secretIDHMACs, err := s.List(ctx, fmt.Sprintf("%s%s/", roleSecretIDPrefix, roleNameHMAC))
	if err != nil {
		return err
	}
	for _, secretIDHMAC := range secretIDHMACs {
		// Acquire the lock belonging to the SecretID
		lock := b.secretIDLock(secretIDHMAC)
		lock.Lock()
		entryIndex := fmt.Sprintf("%s%s/%s", roleSecretIDPrefix, roleNameHMAC, secretIDHMAC)
		if err := s.Delete(ctx, entryIndex); err != nil {
			lock.Unlock()
			return errwrap.Wrapf(fmt.Sprintf("error deleting SecretID %q from storage: {{err}}", secretIDHMAC), err)
		}
		lock.Unlock()
	}
	return nil
}<|MERGE_RESOLUTION|>--- conflicted
+++ resolved
@@ -63,216 +63,7 @@
 type secretIDAccessorStorageEntry struct {
 	// Hash of the SecretID which can be used to find the storage index at which
 	// properties of SecretID is stored.
-<<<<<<< HEAD
-	SecretIDHMAC string `json:"secret_id_hmac" structs:"secret_id_hmac" mapstructure:"secret_id_hmac"`
-}
-
-// Checks if the Role represented by the RoleID still exists
-func (b *backend) validateRoleID(ctx context.Context, s logical.Storage, roleID string) (*roleStorageEntry, string, error) {
-	// Look for the storage entry that maps the roleID to role
-	roleIDIndex, err := b.roleIDEntry(ctx, s, roleID)
-	if err != nil {
-		return nil, "", err
-	}
-	if roleIDIndex == nil {
-		return nil, "", fmt.Errorf("invalid role_id %q", roleID)
-	}
-
-	lock := b.roleLock(roleIDIndex.Name)
-	lock.RLock()
-	defer lock.RUnlock()
-
-	role, err := b.roleEntry(ctx, s, roleIDIndex.Name)
-	if err != nil {
-		return nil, "", err
-	}
-	if role == nil {
-		return nil, "", fmt.Errorf("role %q referred by the role_id %q does not exist anymore", roleIDIndex.Name, roleID)
-	}
-
-	return role, roleIDIndex.Name, nil
-}
-
-// Validates the supplied RoleID and SecretID
-func (b *backend) validateCredentials(ctx context.Context, req *logical.Request, data *framework.FieldData) (*roleStorageEntry, string, map[string]string, string, error, error) {
-	metadata := make(map[string]string)
-	// RoleID must be supplied during every login
-	roleID := strings.TrimSpace(data.Get("role_id").(string))
-	if roleID == "" {
-		return nil, "", metadata, "", fmt.Errorf("missing role_id"), nil
-	}
-
-	// Validate the RoleID and get the Role entry
-	role, roleName, err := b.validateRoleID(ctx, req.Storage, roleID)
-	if err != nil {
-		return nil, "", metadata, "", nil, err
-	}
-	if role == nil || roleName == "" {
-		return nil, "", metadata, "", fmt.Errorf("failed to validate role_id"), nil
-	}
-
-	var secretID string
-	if role.BindSecretID {
-		// If 'bind_secret_id' was set on role, look for the field 'secret_id'
-		// to be specified and validate it.
-		secretID = strings.TrimSpace(data.Get("secret_id").(string))
-		if secretID == "" {
-			return nil, "", metadata, "", fmt.Errorf("missing secret_id"), nil
-		}
-
-		if role.LowerCaseRoleName {
-			roleName = strings.ToLower(roleName)
-		}
-
-		// Check if the SecretID supplied is valid. If use limit was specified
-		// on the SecretID, it will be decremented in this call.
-		var valid bool
-		valid, metadata, err = b.validateBindSecretID(ctx, req, roleName, secretID, role)
-		if err != nil {
-			return nil, "", metadata, "", nil, err
-		}
-		if !valid {
-			return nil, "", metadata, "", fmt.Errorf("invalid secret_id %q", secretID), nil
-		}
-	}
-
-	if len(role.BoundCIDRList) != 0 {
-		// If 'bound_cidr_list' was set, verify the CIDR restrictions
-		if req.Connection == nil || req.Connection.RemoteAddr == "" {
-			return nil, "", metadata, "", fmt.Errorf("failed to get connection information"), nil
-		}
-
-		belongs, err := cidrutil.IPBelongsToCIDRBlocksSlice(req.Connection.RemoteAddr, role.BoundCIDRList)
-		if err != nil {
-			return nil, "", metadata, "", nil, errwrap.Wrapf("failed to verify the CIDR restrictions set on the role: {{err}}", err)
-		}
-		if !belongs {
-			return nil, "", metadata, "", fmt.Errorf("source address %q unauthorized through CIDR restrictions on the role", req.Connection.RemoteAddr), nil
-		}
-	}
-
-	return role, roleName, metadata, secretID, nil, nil
-}
-
-// validateBindSecretID is used to determine if the given SecretID is a valid one.
-func (b *backend) validateBindSecretID(ctx context.Context, req *logical.Request, roleName, secretID string,
-	role *roleStorageEntry) (bool, map[string]string, error) {
-	secretIDHMAC, err := createHMAC(role.HMACKey, secretID)
-	if err != nil {
-		return false, nil, errwrap.Wrapf("failed to create HMAC of secret_id: {{err}}", err)
-	}
-
-	roleNameHMAC, err := createHMAC(role.HMACKey, roleName)
-	if err != nil {
-		return false, nil, errwrap.Wrapf("failed to create HMAC of role_name: {{err}}", err)
-	}
-
-	entryIndex := fmt.Sprintf("%s%s/%s", role.SecretIDPrefix, roleNameHMAC, secretIDHMAC)
-
-	// SecretID locks are always index based on secretIDHMACs. This helps
-	// acquiring the locks when the SecretIDs are listed. This allows grabbing
-	// the correct locks even if the SecretIDs are not known in plaintext.
-	lock := b.secretIDLock(secretIDHMAC)
-	lock.RLock()
-
-	result, err := b.nonLockedSecretIDStorageEntry(ctx, req.Storage, role.SecretIDPrefix, roleNameHMAC, secretIDHMAC)
-	if err != nil {
-		lock.RUnlock()
-		return false, nil, err
-	} else if result == nil {
-		lock.RUnlock()
-		return false, nil, nil
-	}
-
-	// SecretIDNumUses will be zero only if the usage limit was not set at all,
-	// in which case, the SecretID will remain to be valid as long as it is not
-	// expired.
-	if result.SecretIDNumUses == 0 {
-		// Ensure that the CIDRs on the secret ID are still a subset of that of
-		// role's
-		if err := verifyCIDRRoleSecretIDSubset(result.CIDRList,
-			role.BoundCIDRList); err != nil {
-			return false, nil, err
-		}
-
-		// If CIDR restrictions are present on the secret ID, check if the
-		// source IP complies to it
-		if len(result.CIDRList) != 0 {
-			if req.Connection == nil || req.Connection.RemoteAddr == "" {
-				return false, nil, fmt.Errorf("failed to get connection information")
-			}
-
-			if belongs, err := cidrutil.IPBelongsToCIDRBlocksSlice(req.Connection.RemoteAddr, result.CIDRList); !belongs || err != nil {
-				return false, nil, errwrap.Wrapf(fmt.Sprintf("source address %q unauthorized through CIDR restrictions on the secret ID: {{err}}", req.Connection.RemoteAddr), err)
-			}
-		}
-
-		lock.RUnlock()
-		return true, result.Metadata, nil
-	}
-
-	// If the SecretIDNumUses is non-zero, it means that its use-count should be updated
-	// in the storage. Switch the lock from a `read` to a `write` and update
-	// the storage entry.
-	lock.RUnlock()
-
-	lock.Lock()
-	defer lock.Unlock()
-
-	// Lock switching may change the data. Refresh the contents.
-	result, err = b.nonLockedSecretIDStorageEntry(ctx, req.Storage, role.SecretIDPrefix, roleNameHMAC, secretIDHMAC)
-	if err != nil {
-		return false, nil, err
-	}
-	if result == nil {
-		return false, nil, nil
-	}
-
-	// If there exists a single use left, delete the SecretID entry from
-	// the storage but do not fail the validation request. Subsequent
-	// requests to use the same SecretID will fail.
-	if result.SecretIDNumUses == 1 {
-		// Delete the secret IDs accessor first
-		if err := b.deleteSecretIDAccessorEntry(ctx, req.Storage, result.SecretIDAccessor, role.SecretIDPrefix); err != nil {
-			return false, nil, err
-		}
-		if err := req.Storage.Delete(ctx, entryIndex); err != nil {
-			return false, nil, errwrap.Wrapf("failed to delete secret ID: {{err}}", err)
-		}
-	} else {
-		// If the use count is greater than one, decrement it and update the last updated time.
-		result.SecretIDNumUses -= 1
-		result.LastUpdatedTime = time.Now()
-		if entry, err := logical.StorageEntryJSON(entryIndex, &result); err != nil {
-			return false, nil, errwrap.Wrapf("failed to create storage entry while decrementing the secret ID use count: {{err}}", err)
-		} else if err = req.Storage.Put(ctx, entry); err != nil {
-			return false, nil, errwrap.Wrapf("failed to decrement the secret ID use count: {{err}}", err)
-		}
-	}
-
-	// Ensure that the CIDRs on the secret ID are still a subset of that of
-	// role's
-	if err := verifyCIDRRoleSecretIDSubset(result.CIDRList,
-		role.BoundCIDRList); err != nil {
-		return false, nil, err
-	}
-
-	// If CIDR restrictions are present on the secret ID, check if the
-	// source IP complies to it
-	if len(result.CIDRList) != 0 {
-		if req.Connection == nil || req.Connection.RemoteAddr == "" {
-			return false, nil, fmt.Errorf("failed to get connection information")
-		}
-
-		if belongs, err := cidrutil.IPBelongsToCIDRBlocksSlice(req.Connection.RemoteAddr, result.CIDRList); !belongs || err != nil {
-			return false, nil, errwrap.Wrapf(fmt.Sprintf("source address %q unauthorized through CIDR restrictions on the secret ID: {{err}}", req.Connection.RemoteAddr), err)
-		}
-	}
-
-	return true, result.Metadata, nil
-=======
 	SecretIDHMAC string `json:"secret_id_hmac" mapstructure:"secret_id_hmac"`
->>>>>>> 3ee0802e
 }
 
 // verifyCIDRRoleSecretIDSubset checks if the CIDR blocks set on the secret ID
